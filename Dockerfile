# Multi-stage build for smaller image
FROM python:3.12-slim AS builder

# Install build dependencies
RUN apt-get update && apt-get install -y \
    gcc \
    libpq-dev \
    && rm -rf /var/lib/apt/lists/*

# Install uv
RUN pip install uv

# Set up caching for uv
ENV UV_CACHE_DIR=/cache/uv
ENV UV_TOOL_DIR=/cache/uv-tools
ENV UV_PYTHON_PREFERENCE=only-system

# Copy project files
WORKDIR /app
COPY pyproject.toml uv.lock ./

<<<<<<< HEAD
# Install dependencies with increased timeout
ENV UV_HTTP_TIMEOUT=300
RUN uv sync --frozen
=======
# Install dependencies with caching
# This layer will be cached as long as pyproject.toml and uv.lock don't change
RUN --mount=type=cache,target=/cache/uv \
    --mount=type=cache,target=/root/.cache/pip \
    uv sync --frozen
>>>>>>> d2a84c3b

# Runtime stage
FROM python:3.12-slim

# Install runtime dependencies
RUN apt-get update && apt-get install -y \
    libpq5 \
    curl \
    && rm -rf /var/lib/apt/lists/*

# Create non-root user
RUN useradd -m -u 1000 adcp

WORKDIR /app

# Copy virtual environment from builder
COPY --from=builder /app/.venv /app/.venv

# Copy application code
COPY . .

# Set ownership
RUN chown -R adcp:adcp /app

# Switch to non-root user
USER adcp

# Add .venv to PATH
ENV PATH="/app/.venv/bin:$PATH"
ENV PYTHONUNBUFFERED=1

# Default port
ENV ADCP_PORT=8080
ENV ADCP_HOST=0.0.0.0

# Expose ports
EXPOSE 8080 8001

# Health check
HEALTHCHECK --interval=30s --timeout=3s --start-period=5s --retries=3 \
    CMD curl -f http://localhost:8080/health || exit 1

# Default command - can be overridden in docker-compose
CMD ["./entrypoint.sh"]<|MERGE_RESOLUTION|>--- conflicted
+++ resolved
@@ -19,17 +19,12 @@
 WORKDIR /app
 COPY pyproject.toml uv.lock ./
 
-<<<<<<< HEAD
-# Install dependencies with increased timeout
+# Install dependencies with caching and increased timeout
+# This layer will be cached as long as pyproject.toml and uv.lock don't change
 ENV UV_HTTP_TIMEOUT=300
-RUN uv sync --frozen
-=======
-# Install dependencies with caching
-# This layer will be cached as long as pyproject.toml and uv.lock don't change
 RUN --mount=type=cache,target=/cache/uv \
     --mount=type=cache,target=/root/.cache/pip \
     uv sync --frozen
->>>>>>> d2a84c3b
 
 # Runtime stage
 FROM python:3.12-slim
