#!/usr/bin/env python3
"""Admin UI with Google OAuth2 authentication."""

from flask import Flask, render_template, request, jsonify, redirect, url_for, session, flash, send_from_directory, g
import secrets
import json
import os
import uuid
from datetime import datetime, timezone
from functools import wraps
from authlib.integrations.flask_client import OAuth
from db_config import get_db_connection
from validation import FormValidator, validate_form_data, sanitize_form_data

app = Flask(__name__)
app.secret_key = os.environ.get('FLASK_SECRET_KEY', secrets.token_hex(32))

# Import schemas after Flask app is created
from schemas import Principal

# Configure for being mounted at different paths
class ProxyFix:
    def __init__(self, app):
        self.app = app
    
    def __call__(self, environ, start_response):
        # Handle being mounted under /admin
        script_name = environ.get('HTTP_X_SCRIPT_NAME', '')
        if script_name:
            environ['SCRIPT_NAME'] = script_name
            path_info = environ['PATH_INFO']
            if path_info.startswith(script_name):
                environ['PATH_INFO'] = path_info[len(script_name):]
        return self.app(environ, start_response)

app.wsgi_app = ProxyFix(app.wsgi_app)

# OAuth Configuration
GOOGLE_CLIENT_ID = None
GOOGLE_CLIENT_SECRET = None

print(f"DEBUG: Environment variables at startup:")
print(f"DEBUG: GOOGLE_CLIENT_ID={os.environ.get('GOOGLE_CLIENT_ID')}")
print(f"DEBUG: GOOGLE_CLIENT_SECRET exists={bool(os.environ.get('GOOGLE_CLIENT_SECRET'))}")
print(f"DEBUG: GOOGLE_OAUTH_CREDENTIALS_FILE={os.environ.get('GOOGLE_OAUTH_CREDENTIALS_FILE')}")

# Load Google OAuth credentials
# First check environment variable, then look for any client_secret*.json file
oauth_creds_file = os.environ.get('GOOGLE_OAUTH_CREDENTIALS_FILE')

if not oauth_creds_file:
    # Look for any client_secret*.json file in the current directory
    import glob
    creds_files = [f for f in glob.glob('client_secret*.json') if os.path.isfile(f)]
    if creds_files:
        oauth_creds_file = creds_files[0]
        
print(f"DEBUG: After file search, oauth_creds_file={repr(oauth_creds_file)}")

if oauth_creds_file and os.path.exists(oauth_creds_file):
    with open(oauth_creds_file) as f:
        creds = json.load(f)
        GOOGLE_CLIENT_ID = creds['web']['client_id']
        GOOGLE_CLIENT_SECRET = creds['web']['client_secret']
else:
    # Try environment variables as fallback
    GOOGLE_CLIENT_ID = os.environ.get('GOOGLE_CLIENT_ID')
    GOOGLE_CLIENT_SECRET = os.environ.get('GOOGLE_CLIENT_SECRET')
    print(f"DEBUG: oauth_creds_file={oauth_creds_file}")
    print(f"DEBUG: GOOGLE_CLIENT_ID from env={GOOGLE_CLIENT_ID}")
    print(f"DEBUG: GOOGLE_CLIENT_SECRET exists={bool(GOOGLE_CLIENT_SECRET)}")

# Test mode configuration - ONLY FOR AUTOMATED TESTING
TEST_MODE_ENABLED = os.environ.get('ADCP_AUTH_TEST_MODE', '').lower() == 'true'
if TEST_MODE_ENABLED:
    print("⚠️  WARNING: Test authentication mode is ENABLED. This should NEVER be used in production!")
    print("⚠️  OAuth authentication is BYPASSED. Disable by removing ADCP_AUTH_TEST_MODE environment variable.")

# Super admin configuration from environment or config
SUPER_ADMIN_EMAILS = os.environ.get('SUPER_ADMIN_EMAILS', '').split(',') if os.environ.get('SUPER_ADMIN_EMAILS') else []
SUPER_ADMIN_DOMAINS = os.environ.get('SUPER_ADMIN_DOMAINS', '').split(',') if os.environ.get('SUPER_ADMIN_DOMAINS') else []

# Default super admin config if none provided
if not SUPER_ADMIN_EMAILS and not SUPER_ADMIN_DOMAINS:
    # You should set these via environment variables in production
    SUPER_ADMIN_EMAILS = []  # e.g., ['admin@example.com']
    SUPER_ADMIN_DOMAINS = []  # e.g., ['example.com']

# Test mode users - predefined for automated testing
# Passwords are loaded from environment variables with defaults for convenience
TEST_USERS = {}
if TEST_MODE_ENABLED:
    # Only populate test users when test mode is enabled
    TEST_USERS = {
        os.environ.get('TEST_SUPER_ADMIN_EMAIL', 'test_super_admin@example.com'): {
            'name': 'Test Super Admin',
            'role': 'super_admin',
            'password': os.environ.get('TEST_SUPER_ADMIN_PASSWORD', 'test123')
        },
        os.environ.get('TEST_TENANT_ADMIN_EMAIL', 'test_tenant_admin@example.com'): {
            'name': 'Test Tenant Admin', 
            'role': 'tenant_admin',
            'password': os.environ.get('TEST_TENANT_ADMIN_PASSWORD', 'test123')
        },
        os.environ.get('TEST_TENANT_USER_EMAIL', 'test_tenant_user@example.com'): {
            'name': 'Test Tenant User',
            'role': 'tenant_user', 
            'password': os.environ.get('TEST_TENANT_USER_PASSWORD', 'test123')
        }
    }
    
    # Log test mode configuration (without passwords)
    print("Test mode users configured:")
    for email in TEST_USERS:
        print(f"  - {email} ({TEST_USERS[email]['role']})")

# Initialize OAuth
oauth = OAuth(app)
google = oauth.register(
    name='google',
    client_id=GOOGLE_CLIENT_ID,
    client_secret=GOOGLE_CLIENT_SECRET,
    server_metadata_url='https://accounts.google.com/.well-known/openid-configuration',
    client_kwargs={
        'scope': 'openid email profile'
    }
)

<<<<<<< HEAD
@app.before_request
def before_request():
    """Set global variables for templates."""
    g.test_mode = TEST_MODE_ENABLED
=======
def parse_json_config(config_str):
    """Parse JSON config from database, handling both string and dict types."""
    if isinstance(config_str, dict):
        return config_str
    elif config_str:
        return json.loads(config_str)
    else:
        return {}
>>>>>>> 12db9fc0

def is_super_admin(email):
    """Check if email is authorized as super admin."""
    # Check explicit email list
    if email in SUPER_ADMIN_EMAILS:
        return True
    
    # Check domain
    domain = email.split('@')[1] if '@' in email else ''
    if domain and domain in SUPER_ADMIN_DOMAINS:
        return True
    
    return False

def is_tenant_admin(email, tenant_id=None):
    """Check if email is authorized for a specific tenant."""
    conn = get_db_connection()
    
    if tenant_id:
        # Check specific tenant
        cursor = conn.execute("""
            SELECT config
            FROM tenants
            WHERE tenant_id = ? AND is_active = ?
        """, (tenant_id, True))
        
        tenant = cursor.fetchone()
        if tenant:
            config = tenant[0]
            if isinstance(config, str):
                config = json.loads(config)
            
            # Check authorized emails
            authorized_emails = config.get('authorized_emails', [])
            if email in authorized_emails:
                conn.close()
                return True
            
            # Check authorized domains
            authorized_domains = config.get('authorized_domains', [])
            domain = email.split('@')[1] if '@' in email else ''
            if domain and domain in authorized_domains:
                conn.close()
                return True
    else:
        # Check all tenants to find which one(s) this email can access
        cursor = conn.execute("""
            SELECT tenant_id, name, config
            FROM tenants
            WHERE is_active = ?
        """, (True,))
        
        authorized_tenants = []
        for row in cursor.fetchall():
            tenant_id = row[0]
            tenant_name = row[1]
            config = row[2]
            if isinstance(config, str):
                config = json.loads(config)
            
            # Check authorized emails
            authorized_emails = config.get('authorized_emails', [])
            if email in authorized_emails:
                authorized_tenants.append((tenant_id, tenant_name))
                continue
            
            # Check authorized domains
            authorized_domains = config.get('authorized_domains', [])
            domain = email.split('@')[1] if '@' in email else ''
            if domain and domain in authorized_domains:
                authorized_tenants.append((tenant_id, tenant_name))
        
        conn.close()
        return authorized_tenants
    
    conn.close()
    return False

def require_auth(admin_only=False):
    """Decorator for authentication."""
    def decorator(f):
        @wraps(f)
        def decorated_function(*args, **kwargs):
            if not session.get('authenticated'):
                # Store the URL the user was trying to access
                session['next_url'] = request.url
                # Check if we're in a tenant-specific route
                tenant_id = kwargs.get('tenant_id') or session.get('tenant_id')
                if tenant_id and not admin_only:
                    return redirect(url_for('tenant_login', tenant_id=tenant_id))
                return redirect(url_for('login'))
            
            # Check if super admin is required but user is tenant admin
            if admin_only and session.get('role') != 'super_admin':
                return "Access denied. Super admin required.", 403
                
            return f(*args, **kwargs)
        return decorated_function
    return decorator

@app.route('/login')
def login():
    """Show login page for super admin."""
    return render_template('login.html', tenant_id=None, test_mode=TEST_MODE_ENABLED)

@app.route('/tenant/<tenant_id>/login')
def tenant_login(tenant_id):
    """Show login page for specific tenant."""
    # Verify tenant exists
    conn = get_db_connection()
    cursor = conn.execute("SELECT name FROM tenants WHERE tenant_id = ? AND is_active = ?", (tenant_id, True))
    tenant = cursor.fetchone()
    conn.close()
    
    if not tenant:
        return "Tenant not found", 404
        
    return render_template('login.html', tenant_id=tenant_id, tenant_name=tenant[0], test_mode=TEST_MODE_ENABLED)

@app.route('/auth/google')
def google_auth():
    """Initiate Google OAuth flow for super admin."""
    redirect_uri = url_for('google_callback', _external=True)
    return google.authorize_redirect(redirect_uri)

@app.route('/tenant/<tenant_id>/auth/google')
def tenant_google_auth(tenant_id):
    """Initiate Google OAuth flow for specific tenant."""
    # Store tenant_id in session for callback
    session['oauth_tenant_id'] = tenant_id
    redirect_uri = url_for('tenant_google_callback', tenant_id=tenant_id, _external=True)
    return google.authorize_redirect(redirect_uri)

@app.route('/auth/google/callback')
def google_callback():
    """Handle Google OAuth callback for super admin."""
    try:
        token = google.authorize_access_token()
        user_info = token.get('userinfo')
        
        if not user_info:
            return redirect(url_for('login'))
        
        email = user_info.get('email')
        if not email:
            return render_template('login.html', error='No email address provided by Google', tenant_id=None)
        
        # Check if super admin
        if is_super_admin(email):
            session['authenticated'] = True
            session['role'] = 'super_admin'
            session['email'] = email
            session['username'] = user_info.get('name', email)
            # Redirect to originally requested URL if stored
            next_url = session.pop('next_url', None)
            if next_url:
                return redirect(next_url)
            return redirect(url_for('index'))
        
        # Check if tenant admin
        tenant_access = is_tenant_admin(email)
        if tenant_access:
            if isinstance(tenant_access, list) and len(tenant_access) == 1:
                # Single tenant access
                tenant_id, tenant_name = tenant_access[0]
                session['authenticated'] = True
                session['role'] = 'tenant_admin'
                session['tenant_id'] = tenant_id
                session['tenant_name'] = tenant_name
                session['email'] = email
                session['username'] = user_info.get('name', email)
                # Redirect to originally requested URL if stored
                next_url = session.pop('next_url', None)
                if next_url:
                    return redirect(next_url)
                return redirect(url_for('tenant_detail', tenant_id=tenant_id))
            elif isinstance(tenant_access, list) and len(tenant_access) > 1:
                # Multiple tenant access - let them choose
                session['pre_auth_email'] = email
                session['pre_auth_name'] = user_info.get('name', email)
                session['available_tenants'] = tenant_access
                return render_template('choose_tenant.html', tenants=tenant_access)
        
        # Not authorized
        return render_template('login.html', 
                             error=f'Email {email} is not authorized to access this system',
                             tenant_id=None)
        
    except Exception as e:
        app.logger.error(f"OAuth callback error: {e}")
        return render_template('login.html', error='Authentication failed', tenant_id=None)

@app.route('/tenant/<tenant_id>/auth/google/callback')
def tenant_google_callback(tenant_id):
    """Handle Google OAuth callback for specific tenant."""
    try:
        token = google.authorize_access_token()
        user_info = token.get('userinfo')
        
        if not user_info:
            return redirect(url_for('tenant_login', tenant_id=tenant_id))
        
        email = user_info.get('email')
        if not email:
            return render_template('login.html', 
                                 error='No email address provided by Google',
                                 tenant_id=tenant_id)
        
        # First check if user is in the users table for this tenant
        conn = get_db_connection()
        cursor = conn.execute("""
            SELECT u.user_id, u.role, u.name, t.name as tenant_name, u.is_active
            FROM users u
            JOIN tenants t ON u.tenant_id = t.tenant_id
            WHERE u.email = ? AND u.tenant_id = ?
        """, (email, tenant_id))
        user_row = cursor.fetchone()
        
        # Update last login if user exists
        if user_row:
            user_id, user_role, user_name, tenant_name, is_active = user_row
            
            if not is_active:
                conn.close()
                return render_template('login.html', 
                                     error='Your account has been disabled',
                                     tenant_id=tenant_id)
            
            # Update last login and Google ID
            conn.execute("""
                UPDATE users 
                SET last_login = ?, google_id = ?
                WHERE user_id = ?
            """, (datetime.now().isoformat(), user_info.get('sub'), user_id))
            conn.connection.commit()
            conn.close()
            
            session['authenticated'] = True
            session['role'] = user_role  # Use actual user role from DB
            session['user_id'] = user_id
            session['tenant_id'] = tenant_id
            session['tenant_name'] = tenant_name
            session['email'] = email
            session['username'] = user_name or user_info.get('name', email)
            session.pop('oauth_tenant_id', None)  # Clean up
            
            # Redirect to originally requested URL if stored
            next_url = session.pop('next_url', None)
            if next_url:
                return redirect(next_url)
            return redirect(url_for('tenant_detail', tenant_id=tenant_id))
        
        # If not in users table, check legacy tenant admin config
        if is_tenant_admin(email, tenant_id):
            # Get tenant name for session
            cursor = conn.execute("SELECT name FROM tenants WHERE tenant_id = ?", (tenant_id,))
            tenant = cursor.fetchone()
            conn.close()
            
            session['authenticated'] = True
            session['role'] = 'tenant_admin'  # Legacy role
            session['tenant_id'] = tenant_id
            session['tenant_name'] = tenant[0] if tenant else tenant_id
            session['email'] = email
            session['username'] = user_info.get('name', email)
            session.pop('oauth_tenant_id', None)  # Clean up
            
            # Redirect to originally requested URL if stored
            next_url = session.pop('next_url', None)
            if next_url:
                return redirect(next_url)
            return redirect(url_for('tenant_detail', tenant_id=tenant_id))
        
        conn.close()
        
        # Check if super admin trying to access tenant
        if is_super_admin(email):
            session['authenticated'] = True
            session['role'] = 'super_admin'
            session['email'] = email
            session['username'] = user_info.get('name', email)
            session.pop('oauth_tenant_id', None)  # Clean up
            
            # Super admin can access any tenant
            # Redirect to originally requested URL if stored
            next_url = session.pop('next_url', None)
            if next_url:
                return redirect(next_url)
            return redirect(url_for('tenant_detail', tenant_id=tenant_id))
        
        # Not authorized for this tenant
        return render_template('login.html', 
                             error=f'Email {email} is not authorized to access this tenant',
                             tenant_id=tenant_id)
        
    except Exception as e:
        app.logger.error(f"OAuth callback error: {e}")
        return render_template('login.html', 
                             error='Authentication failed',
                             tenant_id=tenant_id)

@app.route('/auth/select-tenant', methods=['POST'])
def select_tenant():
    """Handle tenant selection for users with multiple tenant access."""
    if not session.get('pre_auth_email'):
        return redirect(url_for('login'))
    
    tenant_id = request.form.get('tenant_id')
    available_tenants = session.get('available_tenants', [])
    
    # Verify the selected tenant is in the available list
    selected_tenant = None
    for tid, tname in available_tenants:
        if tid == tenant_id:
            selected_tenant = (tid, tname)
            break
    
    if not selected_tenant:
        return "Invalid tenant selection", 400
    
    # Set up session
    session['authenticated'] = True
    session['role'] = 'tenant_admin'
    session['tenant_id'] = selected_tenant[0]
    session['tenant_name'] = selected_tenant[1]
    session['email'] = session.pop('pre_auth_email')
    session['username'] = session.pop('pre_auth_name')
    session.pop('available_tenants', None)
    
    return redirect(url_for('tenant_detail', tenant_id=selected_tenant[0]))

@app.route('/logout')
def logout():
    """Log out and clear session."""
    # Save tenant_id before clearing session
    tenant_id = session.get('tenant_id')
    is_super_admin = session.get('role') == 'super_admin'
    
    session.clear()
    
    # Redirect to appropriate login page
    if is_super_admin or not tenant_id:
        return redirect(url_for('login'))
    else:
        return redirect(url_for('tenant_login', tenant_id=tenant_id))

# Test mode authentication routes - ONLY FOR AUTOMATED TESTING
@app.route('/test/auth', methods=['POST'])
def test_auth():
    """Test authentication endpoint - bypasses OAuth for automated testing."""
    if not TEST_MODE_ENABLED:
        return "Test mode is not enabled", 404
    
    email = request.form.get('email')
    password = request.form.get('password')
    tenant_id = request.form.get('tenant_id')  # Optional for tenant-specific login
    
    # Check test user credentials
    if email not in TEST_USERS or TEST_USERS[email]['password'] != password:
        if tenant_id:
            return redirect(url_for('tenant_login', tenant_id=tenant_id) + '?error=Invalid+test+credentials')
        return redirect(url_for('login') + '?error=Invalid+test+credentials')
    
    test_user = TEST_USERS[email]
    
    # For super admin test user
    if test_user['role'] == 'super_admin':
        session['authenticated'] = True
        session['role'] = 'super_admin'
        session['email'] = email
        session['username'] = test_user['name']
        return redirect(url_for('index'))
    
    # For tenant users, we need a tenant_id
    if not tenant_id:
        return redirect(url_for('login') + '?error=Tenant+ID+required+for+non-super-admin+test+users')
    
    # Verify tenant exists
    conn = get_db_connection()
    cursor = conn.execute("SELECT name FROM tenants WHERE tenant_id = ? AND is_active = ?", (tenant_id, True))
    tenant = cursor.fetchone()
    
    if not tenant:
        conn.close()
        return redirect(url_for('login') + '?error=Invalid+tenant+ID')
    
    # Set up session for tenant user
    session['authenticated'] = True
    session['role'] = test_user['role']
    session['user_id'] = f"test_{email}"  # Fake user ID for testing
    session['tenant_id'] = tenant_id
    session['tenant_name'] = tenant[0]
    session['email'] = email
    session['username'] = test_user['name']
    
    conn.close()
    return redirect(url_for('tenant_detail', tenant_id=tenant_id))

@app.route('/test/login')
def test_login_form():
    """Show test login form for automated testing."""
    if not TEST_MODE_ENABLED:
        return "Test mode is not enabled", 404
    
    return '''
    <!DOCTYPE html>
    <html>
    <head>
        <title>Test Login - AdCP Admin</title>
        <style>
            body { font-family: Arial, sans-serif; background: #f5f5f5; display: flex; justify-content: center; align-items: center; height: 100vh; margin: 0; }
            .container { background: white; padding: 2rem; border-radius: 8px; box-shadow: 0 2px 4px rgba(0,0,0,0.1); width: 400px; }
            .warning { background: #ff9800; color: white; padding: 1rem; margin: -2rem -2rem 2rem -2rem; border-radius: 8px 8px 0 0; text-align: center; }
            h1 { color: #333; margin: 0 0 1.5rem 0; }
            .form-group { margin-bottom: 1rem; }
            label { display: block; margin-bottom: 0.5rem; color: #555; }
            input, select { width: 100%; padding: 0.5rem; border: 1px solid #ddd; border-radius: 4px; }
            button { background: #4285f4; color: white; border: none; padding: 0.75rem 1.5rem; border-radius: 4px; cursor: pointer; width: 100%; }
            button:hover { background: #357ae8; }
            .test-users { margin-top: 2rem; padding: 1rem; background: #f9f9f9; border-radius: 4px; }
            .test-users h3 { margin-top: 0; }
            .test-users code { background: #eee; padding: 0.2rem 0.4rem; border-radius: 3px; }
        </style>
    </head>
    <body>
        <div class="container">
            <div class="warning">⚠️ TEST MODE - NOT FOR PRODUCTION USE</div>
            <h1>Test Login</h1>
            <form method="POST" action="/test/auth">
                <div class="form-group">
                    <label>Email:</label>
                    <select name="email" required>
                        <option value="">Select a test user...</option>
                        <option value="test_super_admin@example.com">Test Super Admin</option>
                        <option value="test_tenant_admin@example.com">Test Tenant Admin</option>
                        <option value="test_tenant_user@example.com">Test Tenant User</option>
                    </select>
                </div>
                <div class="form-group">
                    <label>Password:</label>
                    <input type="password" name="password" value="test123" required>
                </div>
                <div class="form-group">
                    <label>Tenant ID (optional, required for tenant users):</label>
                    <input type="text" name="tenant_id" placeholder="e.g., tenant_abc123">
                </div>
                <button type="submit">Test Login</button>
            </form>
            <div class="test-users">
                <h3>Available Test Users:</h3>
                <ul>
                    <li><code>test_super_admin@example.com</code> - Full admin access</li>
                    <li><code>test_tenant_admin@example.com</code> - Tenant admin (requires tenant_id)</li>
                    <li><code>test_tenant_user@example.com</code> - Tenant user (requires tenant_id)</li>
                </ul>
                <p>All test users use password: <code>test123</code></p>
            </div>
        </div>
    </body>
    </html>
    '''

@app.route('/tenant/<tenant_id>')
def tenant_root(tenant_id):
    """Redirect to tenant login if not authenticated."""
    if session.get('authenticated'):
        return redirect(url_for('tenant_detail', tenant_id=tenant_id))
    return redirect(url_for('tenant_login', tenant_id=tenant_id))

@app.route('/')
@require_auth()
def index():
    """Dashboard showing all tenants (super admin) or redirect to tenant page (tenant admin)."""
    # Tenant admins should go directly to their tenant page
    if session.get('role') == 'tenant_admin':
        return redirect(url_for('tenant_detail', tenant_id=session.get('tenant_id')))
    
    # Super admins see all tenants
    conn = get_db_connection()
    cursor = conn.execute("""
        SELECT tenant_id, name, subdomain, is_active, created_at
        FROM tenants
        ORDER BY created_at DESC
    """)
    tenants = []
    for row in cursor.fetchall():
        # Convert datetime if it's a string
        created_at = row[4]
        if isinstance(created_at, str):
            try:
                created_at = datetime.fromisoformat(created_at.replace('T', ' '))
            except:
                pass
        
        tenants.append({
            'tenant_id': row[0],
            'name': row[1],
            'subdomain': row[2],
            'is_active': row[3],
            'created_at': created_at
        })
    conn.close()
    return render_template('index.html', tenants=tenants)

@app.route('/tenant/<tenant_id>/manage')
@require_auth()
def tenant_detail(tenant_id):
    """Show tenant details and configuration."""
    # Check if tenant admin is trying to access another tenant
    if session.get('role') == 'tenant_admin' and session.get('tenant_id') != tenant_id:
        return "Access denied. You can only view your own tenant.", 403
    
    conn = get_db_connection()
    
    # Get tenant
    cursor = conn.execute("""
        SELECT tenant_id, name, subdomain, config, is_active, created_at
        FROM tenants WHERE tenant_id = ?
    """, (tenant_id,))
    row = cursor.fetchone()
    if not row:
        conn.close()
        return "Tenant not found", 404
    
    # PostgreSQL returns JSONB as dict, SQLite as string
    config = row[3]
    if isinstance(config, str):
        config = json.loads(config)
    
    tenant = {
        'tenant_id': row[0],
        'name': row[1],
        'subdomain': row[2],
        'config': config,
        'is_active': row[4],
        'created_at': row[5]
    }
    
    # Get principals with platform mappings
    cursor = conn.execute("""
        SELECT principal_id, name, access_token, created_at, platform_mappings
        FROM principals WHERE tenant_id = ?
        ORDER BY created_at DESC
    """, (tenant_id,))
    principals = []
    for row in cursor.fetchall():
        # Parse platform_mappings JSON
        platform_mappings = row[4]
        if isinstance(platform_mappings, str):
            platform_mappings = json.loads(platform_mappings)
        
        principals.append({
            'principal_id': row[0],
            'name': row[1],
            'access_token': row[2],
            'created_at': row[3],
            'platform_mappings': platform_mappings or {}
        })
    
    # Get products
    cursor = conn.execute("""
        SELECT product_id, name, delivery_type, cpm
        FROM products WHERE tenant_id = ?
    """, (tenant_id,))
    products = []
    for row in cursor.fetchall():
        products.append({
            'product_id': row[0],
            'name': row[1],
            'delivery_type': row[2],
            'cpm': row[3]
        })
    
    # Get operational stats
    active_adapter = None
    for adapter_name, adapter_config in config.get('adapters', {}).items():
        if adapter_config.get('enabled'):
            active_adapter = adapter_name
            break
    
    # Get active media buys count
    cursor = conn.execute("""
        SELECT COUNT(*) FROM media_buys 
        WHERE tenant_id = ? AND status = 'active'
    """, (tenant_id,))
    active_media_buys = cursor.fetchone()[0]
    
    # Get total spend
    cursor = conn.execute("""
        SELECT SUM(budget) FROM media_buys 
        WHERE tenant_id = ? AND status = 'active'
    """, (tenant_id,))
    total_active_spend = cursor.fetchone()[0] or 0
    
    # Get pending tasks count
    cursor = conn.execute("""
        SELECT COUNT(*) FROM tasks 
        WHERE tenant_id = ? AND status = 'pending'
    """, (tenant_id,))
    pending_tasks = cursor.fetchone()[0]
    
    # Get user count
    cursor = conn.execute("""
        SELECT COUNT(*) FROM users 
        WHERE tenant_id = ? AND is_active = TRUE
    """, (tenant_id,))
    active_users = cursor.fetchone()[0]
    
    conn.close()
    
    # Add operational stats to tenant
    tenant['active_adapter'] = active_adapter
    tenant['active_media_buys'] = active_media_buys
    tenant['total_active_spend'] = total_active_spend
    tenant['pending_tasks'] = pending_tasks
    tenant['active_users'] = active_users
    
    # For the configuration tab, create a version without adapters
    config_for_editing = config.copy()
    if 'adapters' in config_for_editing:
        del config_for_editing['adapters']
    
    # Get the current port from environment
    admin_port = int(os.environ.get('ADMIN_UI_PORT', 8001))
    
    # Calculate tab completion status
    tab_status = {
        'adserver': bool(active_adapter),
        'principals': len(principals) > 0,
        'products': len(products) > 0,
        'formats': False,  # Will check below
        'integrations': True,  # Integrations are optional
        'users': active_users > 0,
        'authorization': True,  # Authorization tab is always complete (set during creation)
        'config': True,  # Config tab is always available
        'tokens': True  # API tokens tab shows principals which we already track
    }
    
    # Check if any creative formats exist
    conn = get_db_connection()
    cursor = conn.execute("""
        SELECT COUNT(*) FROM creative_formats 
        WHERE tenant_id = ?
    """, (tenant_id,))
    format_count = cursor.fetchone()[0]
    tab_status['formats'] = format_count > 0
    conn.close()
    
    # Check overall setup completion
    setup_complete = (
        tab_status['adserver'] and 
        tab_status['principals'] and 
        tab_status['products'] and 
        tab_status['formats']
    )
    
    return render_template('tenant_detail.html', 
                         tenant=tenant, 
                         principals=principals,
                         products=products,
                         config_for_editing=config_for_editing,
                         admin_port=admin_port,
                         tab_status=tab_status,
                         setup_complete=setup_complete)

@app.route('/tenant/<tenant_id>/update', methods=['POST'])
@require_auth()
def update_tenant(tenant_id):
    """Update tenant configuration."""
    # Check access based on role
    if session.get('role') == 'viewer':
        return "Access denied. Viewers cannot update configuration.", 403
        
    # Check if user is trying to update another tenant
    if session.get('role') in ['admin', 'manager', 'tenant_admin'] and session.get('tenant_id') != tenant_id:
        return "Access denied. You can only update your own tenant.", 403
    
    # Validate JSON configuration
    config_json = request.form.get('config', '').strip()
    
    # Validate JSON
    json_error = FormValidator.validate_json(config_json)
    if json_error:
        flash(f"Configuration error: {json_error}", 'error')
        return redirect(url_for('tenant_detail', tenant_id=tenant_id))
    
    conn = get_db_connection()
    
    try:
        config = json.loads(config_json)
        
        # Get current config to preserve certain settings
        cursor = conn.execute("SELECT config FROM tenants WHERE tenant_id = ?", (tenant_id,))
        current_config = cursor.fetchone()[0]
        if isinstance(current_config, str):
            current_config = json.loads(current_config)
        
        # Always preserve adapter settings (managed via Ad Server Setup tab)
        if 'adapters' in current_config:
            config['adapters'] = current_config['adapters']
        
        # Preserve OAuth settings if not super admin
        if session.get('role') != 'super_admin':
            # Preserve authorization settings
            config['authorized_emails'] = current_config.get('authorized_emails', [])
            config['authorized_domains'] = current_config.get('authorized_domains', [])
        
        conn.execute("""
            UPDATE tenants 
            SET config = ?, updated_at = ?
            WHERE tenant_id = ?
        """, (json.dumps(config), datetime.now().isoformat(), tenant_id))
        conn.connection.commit()
        conn.close()
        return redirect(url_for('tenant_detail', tenant_id=tenant_id))
    except Exception as e:
        conn.close()
        return f"Error: {e}", 400

@app.route('/tenant/<tenant_id>/update_slack', methods=['POST'])
@require_auth()
def update_slack(tenant_id):
    """Update Slack webhook configuration."""
    # Check if tenant admin is trying to update another tenant
    if session.get('role') == 'tenant_admin' and session.get('tenant_id') != tenant_id:
        return "Access denied", 403
    
    try:
        # Validate webhook URLs
        form_data = {
            'slack_webhook_url': request.form.get('slack_webhook_url', '').strip(),
            'slack_audit_webhook_url': request.form.get('slack_audit_webhook_url', '').strip()
        }
        
        # Sanitize form data
        form_data = sanitize_form_data(form_data)
        
        # Validate
        validators = {
            'slack_webhook_url': [FormValidator.validate_webhook_url],
            'slack_audit_webhook_url': [FormValidator.validate_webhook_url]
        }
        
        errors = validate_form_data(form_data, validators)
        if errors:
            for field, error in errors.items():
                flash(f"{field}: {error}", 'error')
            return redirect(url_for('tenant_detail', tenant_id=tenant_id))
        
        # Get current config
        conn = get_db_connection()
        cursor = conn.execute("SELECT config FROM tenants WHERE tenant_id = ?", (tenant_id,))
        config = cursor.fetchone()[0]
        if isinstance(config, str):
            config = json.loads(config)
        
        # Update Slack webhooks in features
        if 'features' not in config:
            config['features'] = {}
        
        slack_webhook = form_data['slack_webhook_url']
        audit_webhook = form_data['slack_audit_webhook_url']
        
        if slack_webhook:
            config['features']['slack_webhook_url'] = slack_webhook
        elif 'slack_webhook_url' in config['features']:
            del config['features']['slack_webhook_url']
            
        if audit_webhook:
            config['features']['slack_audit_webhook_url'] = audit_webhook
        elif 'slack_audit_webhook_url' in config['features']:
            del config['features']['slack_audit_webhook_url']
        
        # Save updated config
        conn.execute("""
            UPDATE tenants 
            SET config = ?, updated_at = ?
            WHERE tenant_id = ?
        """, (json.dumps(config), datetime.now().isoformat(), tenant_id))
        conn.connection.commit()
        conn.close()
        
        flash('Slack configuration updated successfully', 'success')
        return redirect(url_for('tenant_detail', tenant_id=tenant_id))
    except Exception as e:
        if 'conn' in locals():
            conn.close()
        return f"Error: {e}", 400

@app.route('/tenant/<tenant_id>/test_slack', methods=['POST'])
@require_auth()
def test_slack(tenant_id):
    """Test Slack webhook."""
    # Check if tenant admin is trying to test another tenant
    if session.get('role') == 'tenant_admin' and session.get('tenant_id') != tenant_id:
        return jsonify({"success": False, "error": "Access denied"}), 403
    
    try:
        data = request.get_json()
        webhook_url = data.get('webhook_url')
        
        if not webhook_url:
            return jsonify({"success": False, "error": "No webhook URL provided"})
        
        # Send test message
        import requests
        from datetime import datetime
        
        test_message = {
            "text": f"🎉 Test message from AdCP Sales Agent",
            "blocks": [
                {
                    "type": "header",
                    "text": {
                        "type": "plain_text",
                        "text": "✅ Slack Integration Test Successful!"
                    }
                },
                {
                    "type": "section",
                    "text": {
                        "type": "mrkdwn",
                        "text": f"This is a test message from tenant *{tenant_id}*\n\nYour Slack integration is working correctly!"
                    }
                },
                {
                    "type": "context",
                    "elements": [
                        {
                            "type": "mrkdwn",
                            "text": f"Sent at {datetime.now(timezone.utc).strftime('%Y-%m-%d %H:%M:%S UTC')}"
                        }
                    ]
                }
            ]
        }
        
        response = requests.post(webhook_url, json=test_message, timeout=10)
        
        if response.status_code == 200:
            return jsonify({"success": True})
        else:
            return jsonify({"success": False, "error": f"Slack returned status {response.status_code}"})
            
    except requests.exceptions.Timeout:
        return jsonify({"success": False, "error": "Request timed out"})
    except requests.exceptions.RequestException as e:
        return jsonify({"success": False, "error": str(e)})
    except Exception as e:
        return jsonify({"success": False, "error": str(e)})


@app.route('/create_tenant', methods=['GET', 'POST'])
@require_auth(admin_only=True)
def create_tenant():
    """Create a new tenant (super admin only) - basic setup only."""
    if request.method == 'POST':
        try:
            tenant_name = request.form.get('name')
            tenant_id = request.form.get('tenant_id') or tenant_name.lower().replace(' ', '_')
            subdomain = request.form.get('subdomain') or tenant_id
            
            # Parse authorization lists
            authorized_emails = [email.strip() for email in request.form.get('authorized_emails', '').split(',') if email.strip()]
            authorized_domains = [domain.strip() for domain in request.form.get('authorized_domains', '').split(',') if domain.strip()]
            
            # Build minimal config - tenant will complete setup later
            config = {
                "adapters": {},
                "creative_engine": {
                    "auto_approve_formats": [],
                    "human_review_required": True
                },
                "features": {
                    "max_daily_budget": 10000,
                    "enable_aee_signals": True
                },
                "authorized_emails": authorized_emails,
                "authorized_domains": authorized_domains,
                "setup_complete": False  # Flag to track if tenant has completed setup
            }
            
            conn = get_db_connection()
            
            # Create tenant
            conn.execute("""
                INSERT INTO tenants (
                    tenant_id, name, subdomain, config,
                    created_at, updated_at, is_active
                ) VALUES (?, ?, ?, ?, ?, ?, ?)
            """, (
                tenant_id,
                tenant_name,
                subdomain,
                json.dumps(config),
                datetime.now().isoformat(),
                datetime.now().isoformat(),
                True
            ))
            
            # Create admin principal with access token
            admin_token = secrets.token_urlsafe(32)
            conn.execute("""
                INSERT INTO principals (
                    tenant_id, principal_id, name,
                    platform_mappings, access_token
                ) VALUES (?, ?, ?, ?, ?)
            """, (
                tenant_id,
                f"{tenant_id}_admin",
                f"{tenant_name} Admin",
                json.dumps({}),
                admin_token
            ))
            
            conn.commit()
            conn.close()
            
            flash(f'Tenant "{tenant_name}" created successfully! The publisher should log in and start with the Ad Server Setup tab to complete configuration.', 'success')
            return redirect(url_for('tenant_detail', tenant_id=tenant_id))
            
        except Exception as e:
            return render_template('create_tenant.html', error=str(e))
    
    return render_template('create_tenant.html')

# Operations Dashboard Route
@app.route('/tenant/<tenant_id>/operations')
@require_auth()
def operations_dashboard(tenant_id):
    """Display operations dashboard with media buys, tasks, and audit logs."""
    # Verify tenant access
    if session.get('role') != 'super_admin' and session.get('tenant_id') != tenant_id:
        return "Access denied", 403
    
    # Get tenant
    conn = get_db_connection()
    tenant_cursor = conn.execute(
        "SELECT * FROM tenants WHERE tenant_id = ?", 
        (tenant_id,)
    )
    tenant_row = tenant_cursor.fetchone()
    
    if not tenant_row:
        conn.close()
        return "Tenant not found", 404
    
    # PostgreSQL returns JSONB as dict, SQLite as string
    config = tenant_row[3]
    if isinstance(config, str):
        config = json.loads(config)
    
    tenant = {
        'tenant_id': tenant_row[0],
        'name': tenant_row[1],
        'subdomain': tenant_row[2],
        'config': config,
        'created_at': tenant_row[4],
        'updated_at': tenant_row[5],
        'is_active': tenant_row[6]
    }
    
    # Get summary statistics
    from datetime import datetime, timedelta
    today = datetime.now().date()
    
    # Active media buys count
    active_buys_cursor = conn.execute("""
        SELECT COUNT(*) FROM media_buys 
        WHERE tenant_id = ? AND status = 'active'
    """, (tenant_id,))
    active_buys = active_buys_cursor.fetchone()[0]
    
    # Pending tasks count
    pending_tasks_cursor = conn.execute("""
        SELECT COUNT(*) FROM tasks 
        WHERE tenant_id = ? AND status = 'pending'
    """, (tenant_id,))
    pending_tasks = pending_tasks_cursor.fetchone()[0]
    
    # Completed today count
    completed_today_cursor = conn.execute("""
        SELECT COUNT(*) FROM tasks 
        WHERE tenant_id = ? AND status = 'completed' 
        AND DATE(completed_at) = DATE(?)
    """, (tenant_id, today.isoformat()))
    completed_today = completed_today_cursor.fetchone()[0]
    
    # Total active spend
    total_spend_cursor = conn.execute("""
        SELECT SUM(budget) FROM media_buys 
        WHERE tenant_id = ? AND status = 'active'
    """, (tenant_id,))
    total_spend = total_spend_cursor.fetchone()[0] or 0
    
    summary = {
        'active_buys': active_buys,
        'pending_tasks': pending_tasks,
        'completed_today': completed_today,
        'total_spend': total_spend
    }
    
    # Get media buys
    media_buys_cursor = conn.execute("""
        SELECT * FROM media_buys 
        WHERE tenant_id = ? 
        ORDER BY created_at DESC 
        LIMIT 100
    """, (tenant_id,))
    
    media_buys = []
    for row in media_buys_cursor:
        media_buys.append({
            'media_buy_id': row[0],
            'tenant_id': row[1],
            'principal_id': row[2],
            'order_name': row[3],
            'advertiser_name': row[4],
            'campaign_objective': row[5],
            'kpi_goal': row[6],
            'budget': row[7],
            'start_date': row[8],
            'end_date': row[9],
            'status': row[10],
            'created_at': datetime.fromisoformat(row[11]) if row[11] else None,
            'updated_at': datetime.fromisoformat(row[12]) if row[12] else None,
            'approved_at': datetime.fromisoformat(row[13]) if row[13] else None,
            'approved_by': row[14]
        })
    
    # Get tasks
    tasks_cursor = conn.execute("""
        SELECT * FROM tasks 
        WHERE tenant_id = ? 
        ORDER BY created_at DESC 
        LIMIT 100
    """, (tenant_id,))
    
    tasks = []
    for row in tasks_cursor:
        due_date = datetime.fromisoformat(row[8]) if row[8] else None
        is_overdue = False
        if due_date and row[6] == 'pending':
            is_overdue = due_date < datetime.now()
            
        tasks.append({
            'task_id': row[0],
            'tenant_id': row[1],
            'media_buy_id': row[2],
            'task_type': row[3],
            'title': row[4],
            'description': row[5],
            'status': row[6],
            'assigned_to': row[7],
            'due_date': due_date,
            'completed_at': datetime.fromisoformat(row[9]) if row[9] else None,
            'completed_by': row[10],
            'metadata': json.loads(row[11]) if row[11] else {},
            'created_at': datetime.fromisoformat(row[12]) if row[12] else None,
            'is_overdue': is_overdue
        })
    
    # Get audit logs
    audit_logs_cursor = conn.execute("""
        SELECT * FROM audit_logs 
        WHERE tenant_id = ? 
        ORDER BY timestamp DESC 
        LIMIT 100
    """, (tenant_id,))
    
    audit_logs = []
    for row in audit_logs_cursor:
        audit_logs.append({
            'log_id': row[0],
            'tenant_id': row[1],
            'timestamp': datetime.fromisoformat(row[2]) if row[2] else None,
            'operation': row[3],
            'principal_name': row[4],
            'principal_id': row[5],
            'adapter_id': row[6],
            'success': row[7],
            'error_message': row[8],
            'details': row[9]
        })
    
    conn.close()
    
    return render_template('operations.html', 
                         tenant=tenant,
                         summary=summary,
                         media_buys=media_buys,
                         tasks=tasks,
                         audit_logs=audit_logs)

# User Management Routes
@app.route('/tenant/<tenant_id>/users')
@require_auth()
def list_users(tenant_id):
    """List users for a tenant."""
    # Check access
    if session.get('role') == 'tenant_admin' and session.get('tenant_id') != tenant_id:
        return "Access denied", 403
    
    conn = get_db_connection()
    cursor = conn.execute("""
        SELECT u.user_id, u.email, u.name, u.role, u.created_at, u.last_login, u.is_active
        FROM users u
        WHERE u.tenant_id = ?
        ORDER BY u.created_at DESC
    """, (tenant_id,))
    
    users = []
    for row in cursor.fetchall():
        users.append({
            'user_id': row[0],
            'email': row[1],
            'name': row[2],
            'role': row[3],
            'created_at': row[4],
            'last_login': row[5],
            'is_active': row[6]
        })
    
    # Get tenant name
    cursor = conn.execute("SELECT name FROM tenants WHERE tenant_id = ?", (tenant_id,))
    tenant_name = cursor.fetchone()[0]
    
    conn.close()
    return render_template('users.html', users=users, tenant_id=tenant_id, tenant_name=tenant_name)

@app.route('/tenant/<tenant_id>/users/add', methods=['POST'])
@require_auth()
def add_user(tenant_id):
    """Add a new user to a tenant."""
    # Check access - only admins can add users
    if session.get('role') == 'viewer':
        return "Access denied", 403
    
    if session.get('role') == 'tenant_admin' and session.get('tenant_id') != tenant_id:
        return "Access denied", 403
    
    conn = get_db_connection()
    try:
        user_id = f"user_{uuid.uuid4().hex[:8]}"
        email = request.form.get('email')
        name = request.form.get('name')
        role = request.form.get('role', 'viewer')
        
        # Validate role
        if role not in ['admin', 'manager', 'viewer']:
            return "Invalid role", 400
        
        # Check if email already exists
        cursor = conn.execute("SELECT user_id FROM users WHERE email = ?", (email,))
        if cursor.fetchone():
            return "User with this email already exists", 400
        
        # Use proper boolean value for PostgreSQL
        conn.execute("""
            INSERT INTO users (user_id, tenant_id, email, name, role, created_at, is_active)
            VALUES (?, ?, ?, ?, ?, ?, ?)
        """, (user_id, tenant_id, email, name, role, datetime.now().isoformat(), True))
        
        conn.connection.commit()
        conn.close()
        
        return redirect(url_for('list_users', tenant_id=tenant_id))
    except Exception as e:
        conn.close()
        return f"Error: {e}", 400

@app.route('/tenant/<tenant_id>/users/<user_id>/toggle', methods=['POST'])
@require_auth()
def toggle_user(tenant_id, user_id):
    """Enable/disable a user."""
    # Check access - only admins can toggle users
    if session.get('role') != 'super_admin':
        if session.get('role') != 'tenant_admin' or session.get('tenant_id') != tenant_id:
            return "Access denied", 403
    
    conn = get_db_connection()
    try:
        # Toggle the is_active status
        conn.execute("""
            UPDATE users 
            SET is_active = NOT is_active
            WHERE user_id = ? AND tenant_id = ?
        """, (user_id, tenant_id))
        
        conn.connection.commit()
        conn.close()
        
        return redirect(url_for('list_users', tenant_id=tenant_id))
    except Exception as e:
        conn.close()
        return f"Error: {e}", 400

@app.route('/tenant/<tenant_id>/users/<user_id>/update_role', methods=['POST'])
@require_auth()
def update_user_role(tenant_id, user_id):
    """Update a user's role."""
    # Check access - only admins can update roles
    if session.get('role') != 'super_admin':
        if session.get('role') != 'tenant_admin' or session.get('tenant_id') != tenant_id:
            return "Access denied", 403
    
    conn = get_db_connection()
    try:
        new_role = request.form.get('role')
        
        # Validate role
        if new_role not in ['admin', 'manager', 'viewer']:
            return "Invalid role", 400
        
        conn.execute("""
            UPDATE users 
            SET role = ?
            WHERE user_id = ? AND tenant_id = ?
        """, (new_role, user_id, tenant_id))
        
        conn.connection.commit()
        conn.close()
        
        return redirect(url_for('list_users', tenant_id=tenant_id))
    except Exception as e:
        conn.close()
        return f"Error: {e}", 400

@app.route('/tenant/<tenant_id>/principal/<principal_id>/update_mappings', methods=['POST'])
@require_auth()
def update_principal_mappings(tenant_id, principal_id):
    """Update principal platform mappings."""
    # Check access - only admins and managers can update mappings
    if session.get('role') == 'viewer':
        return "Access denied", 403
        
    if session.get('role') in ['admin', 'manager', 'tenant_admin'] and session.get('tenant_id') != tenant_id:
        return "Access denied", 403
    
    conn = get_db_connection()
    try:
        # Get the form data for platform mappings
        mappings = {}
        
        # Check for common ad server mappings
        if request.form.get('gam_advertiser_id'):
            mappings['gam'] = {
                'advertiser_id': request.form.get('gam_advertiser_id'),
                'network_id': request.form.get('gam_network_id', '')
            }
        
        if request.form.get('kevel_advertiser_id'):
            mappings['kevel'] = {
                'advertiser_id': request.form.get('kevel_advertiser_id')
            }
            
        if request.form.get('triton_advertiser_id'):
            mappings['triton'] = {
                'advertiser_id': request.form.get('triton_advertiser_id')
            }
        
        # Update the principal
        conn.execute("""
            UPDATE principals 
            SET platform_mappings = ?
            WHERE tenant_id = ? AND principal_id = ?
        """, (json.dumps(mappings), tenant_id, principal_id))
        
        conn.connection.commit()
        conn.close()
        
        return redirect(url_for('tenant_detail', tenant_id=tenant_id) + '#principals')
    except Exception as e:
        conn.close()
        return f"Error: {e}", 400

@app.route('/tenant/<tenant_id>/adapter/<adapter_name>/inventory_schema', methods=['GET'])
@require_auth()
def get_adapter_inventory_schema(tenant_id, adapter_name):
    """Get the inventory configuration schema for a specific adapter."""
    # Check access
    if session.get('role') != 'super_admin' and session.get('tenant_id') != tenant_id:
        return jsonify({"error": "Access denied"}), 403
    
    try:
        # Get tenant config to instantiate adapter
        conn = get_db_connection()
        cursor = conn.execute("SELECT config FROM tenants WHERE tenant_id = ?", (tenant_id,))
        row = cursor.fetchone()
        if not row:
            return jsonify({"error": "Tenant not found"}), 404
        
        config_data = row[0]
        # PostgreSQL returns JSONB as dict, SQLite returns string
        tenant_config = config_data if isinstance(config_data, dict) else json.loads(config_data)
        adapter_config = tenant_config.get('adapters', {}).get(adapter_name, {})
        
        if not adapter_config.get('enabled'):
            return jsonify({"error": f"Adapter {adapter_name} is not enabled"}), 400
        
        # Create a dummy principal for schema retrieval
        dummy_principal = Principal(
            tenant_id=tenant_id,
            principal_id="schema_query",
            name="Schema Query",
            access_token="",
            platform_mappings={}
        )
        
        # Import the adapter dynamically
        if adapter_name == 'google_ad_manager':
            from adapters.google_ad_manager import GoogleAdManager
            adapter = GoogleAdManager(adapter_config, dummy_principal, dry_run=True, tenant_id=tenant_id)
        elif adapter_name == 'mock':
            from adapters.mock_ad_server import MockAdServer
            adapter = MockAdServer(adapter_config, dummy_principal, dry_run=True, tenant_id=tenant_id)
        elif adapter_name == 'kevel':
            from adapters.kevel import KevelAdapter
            adapter = KevelAdapter(adapter_config, dummy_principal, dry_run=True, tenant_id=tenant_id)
        elif adapter_name == 'triton':
            from adapters.triton_digital import TritonDigitalAdapter
            adapter = TritonDigitalAdapter(adapter_config, dummy_principal, dry_run=True, tenant_id=tenant_id)
        else:
            return jsonify({"error": f"Unknown adapter: {adapter_name}"}), 400
        
        # Get the inventory schema
        schema = adapter.get_inventory_config_schema()
        
        conn.close()
        return jsonify(schema)
        
    except Exception as e:
        return jsonify({"error": str(e)}), 500

@app.route('/tenant/<tenant_id>/setup_adapter', methods=['POST'])
@require_auth()
def setup_adapter(tenant_id):
    """Setup or update ad server adapter configuration."""
    # Check access - only admins can setup adapters
    if session.get('role') in ['viewer', 'manager']:
        return "Access denied. Admin privileges required.", 403
        
    if session.get('role') in ['admin', 'tenant_admin'] and session.get('tenant_id') != tenant_id:
        return "Access denied.", 403
    
    conn = get_db_connection()
    try:
        # Get current config
        cursor = conn.execute("SELECT config FROM tenants WHERE tenant_id = ?", (tenant_id,))
        config = cursor.fetchone()[0]
        if isinstance(config, str):
            config = json.loads(config)
        
        # Get adapter type
        adapter_type = request.form.get('adapter')
        if adapter_type not in ['mock', 'gam', 'kevel', 'triton']:
            return "Invalid adapter type", 400
        
        # Reset all adapters to disabled
        if 'adapters' not in config:
            config['adapters'] = {}
        
        for adapter in config['adapters']:
            config['adapters'][adapter]['enabled'] = False
        
        # Configure the selected adapter
        if adapter_type == 'mock':
            config['adapters']['mock'] = {
                'enabled': True,
                'dry_run': False
            }
        
        elif adapter_type == 'gam':
            config['adapters']['gam'] = {
                'enabled': True,
                'network_id': request.form.get('network_id'),
                'credentials': json.loads(request.form.get('credentials', '{}')),
                'api_version': 'v202411'
            }
        
        elif adapter_type == 'kevel':
            config['adapters']['kevel'] = {
                'enabled': True,
                'network_id': request.form.get('network_id'),
                'api_key': request.form.get('api_key')
            }
        
        elif adapter_type == 'triton':
            config['adapters']['triton'] = {
                'enabled': True,
                'station_id': request.form.get('station_id'),
                'api_key': request.form.get('api_key')
            }
        
        # Update the tenant config
        conn.execute("""
            UPDATE tenants 
            SET config = ?, updated_at = ?
            WHERE tenant_id = ?
        """, (json.dumps(config), datetime.now().isoformat(), tenant_id))
        
        conn.connection.commit()
        conn.close()
        
        return redirect(url_for('tenant_detail', tenant_id=tenant_id) + '#adserver')
    except Exception as e:
        conn.close()
        return f"Error: {e}", 400

@app.route('/tenant/<tenant_id>/principals/create', methods=['GET', 'POST'])
@require_auth()
def create_principal(tenant_id):
    """Create a new principal for a tenant."""
    # Check access - only admins can create principals
    if session.get('role') in ['viewer']:
        return "Access denied. Admin or manager privileges required.", 403
        
    if session.get('role') in ['admin', 'manager', 'tenant_admin'] and session.get('tenant_id') != tenant_id:
        return "Access denied.", 403
    
    if request.method == 'POST':
        # Validate form data
        form_data = {
            'principal_id': request.form.get('principal_id', '').strip(),
            'name': request.form.get('name', '').strip()
        }
        
        # Sanitize
        form_data = sanitize_form_data(form_data)
        
        # Validate
        validators = {
            'principal_id': [FormValidator.validate_principal_id],
            'name': [
                lambda v: FormValidator.validate_required(v, "Principal name"),
                lambda v: FormValidator.validate_length(v, min_length=3, max_length=100, field_name="Principal name")
            ]
        }
        
        errors = validate_form_data(form_data, validators)
        if errors:
            return render_template('create_principal.html', 
                                 tenant_id=tenant_id,
                                 errors=errors,
                                 form_data=form_data)
        
        conn = get_db_connection()
        try:
            principal_id = form_data['principal_id']
            name = form_data['name']
            
            # Generate a secure access token
            access_token = secrets.token_urlsafe(32)
            
            # Create the principal
            conn.execute("""
                INSERT INTO principals (tenant_id, principal_id, name, platform_mappings, access_token)
                VALUES (?, ?, ?, ?, ?)
            """, (tenant_id, principal_id, name, json.dumps({}), access_token))
            
            conn.connection.commit()
            conn.close()
            
            return redirect(url_for('tenant_detail', tenant_id=tenant_id) + '#principals')
        except Exception as e:
            conn.close()
            return render_template('create_principal.html', 
                                 tenant_id=tenant_id,
                                 error=str(e))
    
    return render_template('create_principal.html', tenant_id=tenant_id)

@app.route('/api/health')
def health():
    """Health check endpoint."""
    try:
        conn = get_db_connection()
        conn.execute("SELECT 1")
        conn.close()
        return jsonify({"status": "healthy"})
    except:
        return jsonify({"status": "unhealthy"}), 500

@app.route('/static/<path:path>')
def send_static(path):
    """Serve static files."""
    return send_from_directory('static', path)

# Product Management Routes
@app.route('/tenant/<tenant_id>/products')
@require_auth()
def list_products(tenant_id):
    """List products for a tenant."""
    # Check access
    if session.get('role') != 'super_admin' and session.get('tenant_id') != tenant_id:
        return "Access denied", 403
    
    conn = get_db_connection()
    
    # Get tenant and config
    cursor = conn.execute("SELECT name, config FROM tenants WHERE tenant_id = ?", (tenant_id,))
    row = cursor.fetchone()
    tenant_name = row[0]
    config_data = row[1]
    # PostgreSQL returns JSONB as dict, SQLite returns string
    tenant_config = config_data if isinstance(config_data, dict) else json.loads(config_data)
    
    # Get active adapter and its UI endpoint
    adapter_ui_endpoint = None
    adapters = tenant_config.get('adapters', {})
    for adapter_name, config in adapters.items():
        if config.get('enabled'):
            # Create dummy principal to get UI endpoint
            dummy_principal = Principal(
                tenant_id=tenant_id,
                principal_id="ui_query",
                name="UI Query",
                access_token="",
                platform_mappings={}
            )
            
            try:
                if adapter_name == 'google_ad_manager':
                    from adapters.google_ad_manager import GoogleAdManager
                    adapter = GoogleAdManager(config, dummy_principal, dry_run=True, tenant_id=tenant_id)
                    adapter_ui_endpoint = adapter.get_config_ui_endpoint()
                elif adapter_name == 'mock':
                    from adapters.mock_ad_server import MockAdServer
                    adapter = MockAdServer(config, dummy_principal, dry_run=True, tenant_id=tenant_id)
                    adapter_ui_endpoint = adapter.get_config_ui_endpoint()
                # Add other adapters as needed
            except:
                pass
            break
    
    # Get products
    cursor = conn.execute("""
        SELECT product_id, name, description, formats, delivery_type, 
               is_fixed_price, cpm, price_guidance, is_custom, expires_at, countries
        FROM products
        WHERE tenant_id = ?
        ORDER BY product_id
    """, (tenant_id,))
    
    products = []
    for row in cursor.fetchall():
        # Handle PostgreSQL (returns objects) vs SQLite (returns JSON strings)
        formats = row[3] if isinstance(row[3], list) else (json.loads(row[3]) if row[3] else [])
        price_guidance = row[7] if isinstance(row[7], dict) else (json.loads(row[7]) if row[7] else None)
        countries = row[10] if isinstance(row[10], list) else (json.loads(row[10]) if row[10] else None)
        
        products.append({
            'product_id': row[0],
            'name': row[1],
            'description': row[2],
            'formats': formats,
            'delivery_type': row[4],
            'is_fixed_price': row[5],
            'cpm': row[6],
            'price_guidance': price_guidance,
            'is_custom': row[8],
            'expires_at': row[9],
            'countries': countries
        })
    
    conn.close()
    return render_template('products.html', 
                         tenant_id=tenant_id, 
                         tenant_name=tenant_name,
                         products=products,
                         adapter_ui_endpoint=adapter_ui_endpoint)

@app.route('/tenant/<tenant_id>/products/<product_id>/edit', methods=['GET', 'POST'])
@require_auth()
def edit_product_basic(tenant_id, product_id):
    """Edit basic product details."""
    # Check access
    if session.get('role') != 'super_admin' and session.get('tenant_id') != tenant_id:
        return "Access denied", 403
    
    conn = get_db_connection()
    
    if request.method == 'POST':
        try:
            # Update product basic details
            conn.execute("""
                UPDATE products 
                SET name = ?, description = ?, delivery_type = ?, is_fixed_price = ?, cpm = ?, price_guidance = ?
                WHERE tenant_id = ? AND product_id = ?
            """, (
                request.form['name'],
                request.form.get('description', ''),
                request.form.get('delivery_type', 'guaranteed'),
                request.form.get('delivery_type') == 'guaranteed',
                float(request.form.get('cpm', 0)) if request.form.get('delivery_type') == 'guaranteed' else None,
                json.dumps({
                    'min_cpm': float(request.form.get('price_guidance_min', 0)),
                    'max_cpm': float(request.form.get('price_guidance_max', 0))
                }) if request.form.get('delivery_type') != 'guaranteed' else None,
                tenant_id,
                product_id
            ))
            
            conn.connection.commit()
            conn.close()
            
            return redirect(url_for('list_products', tenant_id=tenant_id))
            
        except Exception as e:
            conn.close()
            return render_template('edit_product.html', 
                                 tenant_id=tenant_id,
                                 product=None,
                                 error=str(e))
    
    # GET request - load product
    cursor = conn.execute(
        """SELECT product_id, name, description, formats, delivery_type, 
               is_fixed_price, cpm, price_guidance
        FROM products 
        WHERE tenant_id = ? AND product_id = ?""",
        (tenant_id, product_id)
    )
    product_row = cursor.fetchone()
    
    if not product_row:
        conn.close()
        return "Product not found", 404
    
    # Handle PostgreSQL (returns objects) vs SQLite (returns JSON strings)
    formats = product_row[3] if isinstance(product_row[3], list) else json.loads(product_row[3] or '[]')
    price_guidance = product_row[7] if isinstance(product_row[7], dict) else json.loads(product_row[7] or '{}')
    
    product = {
        'product_id': product_row[0],
        'name': product_row[1],
        'description': product_row[2],
        'formats': formats,
        'delivery_type': product_row[4],
        'is_fixed_price': product_row[5],
        'cpm': product_row[6],
        'price_guidance': price_guidance
    }
    
    conn.close()
    return render_template('edit_product.html', 
                         tenant_id=tenant_id,
                         product=product)

@app.route('/tenant/<tenant_id>/products/add', methods=['GET', 'POST'])
@require_auth()
def add_product(tenant_id):
    """Add a new product."""
    # Check access
    if session.get('role') != 'super_admin' and session.get('tenant_id') != tenant_id:
        return "Access denied", 403
    
    conn = get_db_connection()
    
    if request.method == 'POST':
        try:
            # Check if this is from AI form
            ai_config = request.form.get('ai_config')
            if ai_config:
                # Parse AI-generated configuration
                config = json.loads(ai_config)
                product_id = request.form.get('product_id') or config.get('product_id')
                formats = config.get('formats', [])
                delivery_type = config.get('delivery_type', 'guaranteed')
                cpm = config.get('cpm')
                price_guidance = config.get('price_guidance')
                countries = config.get('countries')
                targeting_template = config.get('targeting_template', {})
                implementation_config = config.get('implementation_config', {})
                
                # Get name and description from form
                name = request.form.get('name')
                description = request.form.get('description')
            else:
                # Regular form submission
                product_id = request.form.get('product_id') or request.form['name'].lower().replace(' ', '_')
                formats = request.form.getlist('formats')
                name = request.form.get('name')
                description = request.form.get('description')
                targeting_template = {}
                implementation_config = {}
            
            # Build implementation config based on adapter
            cursor = conn.execute("SELECT config FROM tenants WHERE tenant_id = ?", (tenant_id,))
            config_data = cursor.fetchone()[0]
            # PostgreSQL returns JSONB as dict, SQLite returns string
            tenant_config = config_data if isinstance(config_data, dict) else json.loads(config_data)
            
            # Handle regular form submission fields if not from AI
            if not ai_config:
                # Get selected countries
                countries = request.form.getlist('countries')
                # If "ALL" is selected or no countries selected, set to None (all countries)
                if 'ALL' in countries or not countries:
                    countries = None
                
                # Determine pricing based on delivery type
                delivery_type = request.form.get('delivery_type', 'guaranteed')
                is_fixed_price = delivery_type == 'guaranteed'
                
                # Handle CPM and price guidance
                cpm = None
                price_guidance = None
                
                if is_fixed_price:
                    cpm = float(request.form.get('cpm', 5.0))
                else:
                    # Non-guaranteed: use price guidance
                    min_cpm = request.form.get('price_guidance_min')
                    max_cpm = request.form.get('price_guidance_max')
                    if min_cpm and max_cpm:
                        price_guidance = {
                            'min_cpm': float(min_cpm),
                            'max_cpm': float(max_cpm)
                        }
            else:
                # AI config already has these values
                is_fixed_price = delivery_type == 'guaranteed'
            
            # Insert product
            conn.execute("""
                INSERT INTO products (
                    tenant_id, product_id, name, description,
                    formats, targeting_template, delivery_type,
                    is_fixed_price, cpm, price_guidance, countries, implementation_config
                ) VALUES (?, ?, ?, ?, ?, ?, ?, ?, ?, ?, ?, ?)
            """, (
                tenant_id,
                product_id,
                name,
                description,
                json.dumps(formats),
                json.dumps(targeting_template),
                delivery_type,
                is_fixed_price,
                cpm,
                json.dumps(price_guidance),
                json.dumps(countries),
                json.dumps(implementation_config)
            ))
            
            conn.connection.commit()
            conn.close()
            
            return redirect(url_for('list_products', tenant_id=tenant_id))
            
        except Exception as e:
            conn.close()
            # Get available formats
            formats = get_creative_formats()
            return render_template('add_product.html', 
                                 tenant_id=tenant_id,
                                 error=str(e),
                                 formats=formats)
    
    # GET request - show form
    conn.close()
    formats = get_creative_formats()
    return render_template('add_product.html', 
                         tenant_id=tenant_id,
                         formats=formats)

@app.route('/tenant/<tenant_id>/products/add/ai', methods=['GET'])
@require_auth()
def add_product_ai_form(tenant_id):
    """Show AI-assisted product creation form."""
    # Check access
    if session.get('role') != 'super_admin' and session.get('tenant_id') != tenant_id:
        return "Access denied", 403
    
    return render_template('add_product_ai.html', tenant_id=tenant_id)

@app.route('/tenant/<tenant_id>/products/analyze_ai', methods=['POST'])
@require_auth()
def analyze_product_ai(tenant_id):
    """Analyze product description with AI and return configuration."""
    # Check access
    if session.get('role') != 'super_admin' and session.get('tenant_id') != tenant_id:
        return jsonify({"error": "Access denied"}), 403
    
    try:
        import asyncio
        from ai_product_service import analyze_product_description
        
        data = request.get_json()
        
        # Run the async function
        loop = asyncio.new_event_loop()
        asyncio.set_event_loop(loop)
        
        config = loop.run_until_complete(analyze_product_description(
            tenant_id=tenant_id,
            name=data['name'],
            external_description=data['external_description'],
            internal_details=data.get('internal_details')
        ))
        
        return jsonify({"success": True, "config": config})
        
    except Exception as e:
        return jsonify({"error": str(e)}), 500

@app.route('/tenant/<tenant_id>/products/bulk', methods=['GET'])
@require_auth()
def bulk_product_upload_form(tenant_id):
    """Show bulk product upload form."""
    # Check access
    if session.get('role') == 'viewer':
        return "Access denied", 403
    
    if session.get('role') == 'tenant_admin' and session.get('tenant_id') != tenant_id:
        return "Access denied", 403
    
    # Get available templates
    from default_products import get_default_products
    templates = get_default_products()
    
    return render_template('bulk_product_upload.html', 
                         tenant_id=tenant_id,
                         templates=templates)

@app.route('/tenant/<tenant_id>/products/bulk/upload', methods=['POST'])
@require_auth()
def bulk_product_upload(tenant_id):
    """Process bulk product upload."""
    # Check access
    if session.get('role') == 'viewer':
        return jsonify({"error": "Access denied"}), 403
    
    if session.get('role') == 'tenant_admin' and session.get('tenant_id') != tenant_id:
        return jsonify({"error": "Access denied"}), 403
    
    try:
        import csv
        import io
        
        # Check if it's a file upload or JSON data
        if 'file' in request.files:
            file = request.files['file']
            if file.filename.endswith('.csv'):
                # Process CSV
                stream = io.StringIO(file.stream.read().decode("UTF8"), newline=None)
                csv_input = csv.DictReader(stream)
                products = list(csv_input)
            else:
                # Assume JSON
                products = json.loads(file.stream.read().decode("UTF8"))
        else:
            # Direct JSON submission
            products = request.get_json().get('products', [])
        
        conn = get_db_connection()
        created_count = 0
        errors = []
        
        for idx, product_data in enumerate(products):
            try:
                # Validate required fields
                if not product_data.get('name'):
                    errors.append(f"Row {idx+1}: Missing product name")
                    continue
                
                # Generate product ID if not provided
                product_id = product_data.get('product_id', product_data['name'].lower().replace(' ', '_'))
                
                # Parse formats (handle comma-separated string or list)
                formats = product_data.get('formats', [])
                if isinstance(formats, str):
                    formats = [f.strip() for f in formats.split(',')]
                
                # Parse countries
                countries = product_data.get('countries')
                if isinstance(countries, str) and countries:
                    countries = [c.strip() for c in countries.split(',')]
                elif not countries:
                    countries = None
                
                # Determine delivery type and pricing
                delivery_type = product_data.get('delivery_type', 'guaranteed')
                cpm = float(product_data.get('cpm', 0)) if product_data.get('cpm') else None
                
                price_guidance_min = None
                price_guidance_max = None
                if delivery_type == 'non_guaranteed' and not cpm:
                    price_guidance_min = float(product_data.get('price_guidance_min', 2.0))
                    price_guidance_max = float(product_data.get('price_guidance_max', 10.0))
                
                # Build targeting template
                targeting_template = {}
                if product_data.get('device_types'):
                    device_types = product_data['device_types']
                    if isinstance(device_types, str):
                        device_types = [d.strip() for d in device_types.split(',')]
                    targeting_template['device_targets'] = {'device_types': device_types}
                
                if countries:
                    targeting_template['geo_targets'] = {'countries': countries}
                
                # Insert product
                conn.execute("""
                    INSERT INTO products (
                        product_id, tenant_id, name, description,
                        creative_formats, delivery_type, cpm,
                        price_guidance_min, price_guidance_max,
                        countries, targeting_template, implementation_config,
                        created_at, updated_at
                    ) VALUES (?, ?, ?, ?, ?, ?, ?, ?, ?, ?, ?, ?, ?, ?)
                """, (
                    product_id,
                    tenant_id,
                    product_data['name'],
                    product_data.get('description', ''),
                    json.dumps(formats),
                    delivery_type,
                    cpm,
                    price_guidance_min,
                    price_guidance_max,
                    json.dumps(countries) if countries else None,
                    json.dumps(targeting_template),
                    json.dumps(product_data.get('implementation_config', {})),
                    datetime.now().isoformat(),
                    datetime.now().isoformat()
                ))
                
                created_count += 1
                
            except Exception as e:
                errors.append(f"Row {idx+1}: {str(e)}")
        
        conn.connection.commit()
        conn.close()
        
        return jsonify({
            "success": True,
            "created": created_count,
            "errors": errors
        })
        
    except Exception as e:
        return jsonify({"error": str(e)}), 500

@app.route('/tenant/<tenant_id>/products/templates', methods=['GET'])
@require_auth()
def get_product_templates(tenant_id):
    """Get product templates for the tenant's industry."""
    try:
        from default_products import get_industry_specific_products
        
        # Get tenant's industry from config
        conn = get_db_connection()
        cursor = conn.execute("SELECT config FROM tenants WHERE tenant_id = ?", (tenant_id,))
        config_row = cursor.fetchone()
        conn.close()
        
        if not config_row:
            return jsonify({"error": "Tenant not found"}), 404
        
        config = config_row[0] if isinstance(config_row[0], dict) else json.loads(config_row[0])
        industry = config.get('industry', 'general')
        
        templates = get_industry_specific_products(industry)
        
        return jsonify({"templates": templates})
        
    except Exception as e:
        return jsonify({"error": str(e)}), 500

@app.route('/tenant/<tenant_id>/products/templates/browse', methods=['GET'])
@require_auth()
def browse_product_templates(tenant_id):
    """Browse and use product templates."""
    # Check access
    if session.get('role') == 'viewer':
        return "Access denied", 403
    
    if session.get('role') == 'tenant_admin' and session.get('tenant_id') != tenant_id:
        return "Access denied", 403
    
    from default_products import get_default_products, get_industry_specific_products
    
    # Get all available templates
    standard_templates = get_default_products()
    
    # Get industry templates for different industries
    industry_templates = {
        'news': get_industry_specific_products('news'),
        'sports': get_industry_specific_products('sports'),
        'entertainment': get_industry_specific_products('entertainment'),
        'ecommerce': get_industry_specific_products('ecommerce')
    }
    
    # Filter out standard templates from industry lists
    standard_ids = {t['product_id'] for t in standard_templates}
    for industry in industry_templates:
        industry_templates[industry] = [
            t for t in industry_templates[industry] 
            if t['product_id'] not in standard_ids
        ]
    
    # Get creative formats for display
    formats = get_creative_formats()
    
    return render_template('product_templates.html',
                         tenant_id=tenant_id,
                         standard_templates=standard_templates,
                         industry_templates=industry_templates,
                         formats=formats)

@app.route('/tenant/<tenant_id>/products/templates/create', methods=['POST'])
@require_auth()
def create_from_template(tenant_id):
    """Create a product from a template."""
    # Check access
    if session.get('role') == 'viewer':
        return jsonify({"error": "Access denied"}), 403
    
    if session.get('role') == 'tenant_admin' and session.get('tenant_id') != tenant_id:
        return jsonify({"error": "Access denied"}), 403
    
    try:
        data = request.get_json()
        template = data.get('template')
        customizations = data.get('customizations', {})
        
        # Apply customizations to template
        product = template.copy()
        product.update(customizations)
        
        # Ensure unique product ID
        if 'product_id' in customizations:
            product['product_id'] = customizations['product_id']
        else:
            # Generate unique ID
            product['product_id'] = f"{template['product_id']}_{uuid.uuid4().hex[:6]}"
        
        # Insert product
        conn = get_db_connection()
        
        # Check if product ID already exists
        cursor = conn.execute(
            "SELECT product_id FROM products WHERE tenant_id = ? AND product_id = ?",
            (tenant_id, product['product_id'])
        )
        if cursor.fetchone():
            conn.close()
            return jsonify({"error": "Product ID already exists"}), 400
        
        # Insert the product
        conn.execute("""
            INSERT INTO products (
                product_id, tenant_id, name, description,
                creative_formats, delivery_type, cpm,
                price_guidance_min, price_guidance_max,
                countries, targeting_template, implementation_config,
                created_at, updated_at
            ) VALUES (?, ?, ?, ?, ?, ?, ?, ?, ?, ?, ?, ?, ?, ?)
        """, (
            product['product_id'],
            tenant_id,
            product['name'],
            product.get('description', ''),
            json.dumps(product.get('formats', [])),
            product.get('delivery_type', 'guaranteed'),
            product.get('cpm'),
            product.get('price_guidance', {}).get('min') if not product.get('cpm') else None,
            product.get('price_guidance', {}).get('max') if not product.get('cpm') else None,
            json.dumps(product.get('countries')) if product.get('countries') else None,
            json.dumps(product.get('targeting_template', {})),
            json.dumps(product.get('implementation_config', {})),
            datetime.now().isoformat(),
            datetime.now().isoformat()
        ))
        
        conn.connection.commit()
        conn.close()
        
        return jsonify({
            "success": True,
            "product_id": product['product_id'],
            "redirect_url": url_for('list_products', tenant_id=tenant_id)
        })
        
    except Exception as e:
        return jsonify({"error": str(e)}), 500

# Policy Management Routes
@app.route('/tenant/<tenant_id>/policy')
@require_auth()
def policy_settings(tenant_id):
    """View and manage policy settings for the tenant."""
    # Check access
    if session.get('role') == 'viewer':
        return "Access denied", 403
    
    if session.get('role') == 'tenant_admin' and session.get('tenant_id') != tenant_id:
        return "Access denied", 403
    
    conn = get_db_connection()
    
    # Get tenant info and config
    cursor = conn.execute("SELECT name, config FROM tenants WHERE tenant_id = ?", (tenant_id,))
    tenant = cursor.fetchone()
    if not tenant:
        conn.close()
        return "Tenant not found", 404
    
    tenant_name, config_str = tenant
    config = parse_json_config(config_str)
    
    # Define default policies that all publishers start with
    default_policies = {
        'enabled': True,
        'require_manual_review': False,
        'default_prohibited_categories': [
            'illegal_content',
            'hate_speech', 
            'violence',
            'adult_content',
            'misleading_health_claims',
            'financial_scams'
        ],
        'default_prohibited_tactics': [
            'targeting_children_under_13',
            'discriminatory_targeting',
            'deceptive_claims',
            'impersonation',
            'privacy_violations'
        ],
        'prohibited_advertisers': [],
        'prohibited_categories': [],
        'prohibited_tactics': []
    }
    
    # Get tenant policy settings, using defaults where not specified
    tenant_policies = config.get('policy_settings', {})
    policy_settings = default_policies.copy()
    policy_settings.update(tenant_policies)
    
    # Get recent policy checks from audit log
    cursor = conn.execute("""
        SELECT timestamp, principal_id, success, details
        FROM audit_logs 
        WHERE tenant_id = ? AND operation = 'policy_check'
        ORDER BY timestamp DESC
        LIMIT 20
    """, (tenant_id,))
    
    recent_checks = []
    for row in cursor.fetchall():
        details = json.loads(row[3]) if row[3] else {}
        recent_checks.append({
            'timestamp': row[0],
            'principal_id': row[1],
            'success': row[2],
            'status': details.get('policy_status', 'unknown'),
            'brief': details.get('brief', ''),
            'reason': details.get('reason', '')
        })
    
    # Get pending policy review tasks
    cursor = conn.execute("""
        SELECT task_id, created_at, details
        FROM tasks
        WHERE tenant_id = ? AND task_type = 'policy_review' AND status = 'pending'
        ORDER BY created_at DESC
    """, (tenant_id,))
    
    pending_reviews = []
    for row in cursor.fetchall():
        details = json.loads(row[2]) if row[2] else {}
        pending_reviews.append({
            'task_id': row[0],
            'created_at': row[1],
            'brief': details.get('brief', ''),
            'advertiser': details.get('promoted_offering', '')
        })
    
    conn.close()
    
    return render_template('policy_settings_comprehensive.html',
                         tenant_id=tenant_id,
                         tenant_name=tenant_name,
                         policy_settings=policy_settings,
                         recent_checks=recent_checks,
                         pending_reviews=pending_reviews)

@app.route('/tenant/<tenant_id>/policy/update', methods=['POST'])
@require_auth()
def update_policy_settings(tenant_id):
    """Update policy settings for the tenant."""
    # Check access - only admins can update policy
    if session.get('role') not in ['super_admin', 'tenant_admin']:
        return "Access denied", 403
    
    if session.get('role') == 'tenant_admin' and session.get('tenant_id') != tenant_id:
        return "Access denied", 403
    
    try:
        conn = get_db_connection()
        
        # Get current config
        cursor = conn.execute("SELECT config FROM tenants WHERE tenant_id = ?", (tenant_id,))
        config_str = cursor.fetchone()[0]
        config = parse_json_config(config_str)
        
        # Parse the form data for lists
        def parse_textarea_lines(field_name):
            """Parse textarea input into list of non-empty lines."""
            text = request.form.get(field_name, '')
            return [line.strip() for line in text.strip().split('\n') if line.strip()]
        
        # Update policy settings
        policy_settings = {
            'enabled': request.form.get('enabled') == 'on',
            'require_manual_review': request.form.get('require_manual_review') == 'on',
            'prohibited_advertisers': parse_textarea_lines('prohibited_advertisers'),
            'prohibited_categories': parse_textarea_lines('prohibited_categories'),
            'prohibited_tactics': parse_textarea_lines('prohibited_tactics'),
            # Keep default policies (they don't change from form)
            'default_prohibited_categories': config.get('policy_settings', {}).get('default_prohibited_categories', [
                'illegal_content',
                'hate_speech', 
                'violence',
                'adult_content',
                'misleading_health_claims',
                'financial_scams'
            ]),
            'default_prohibited_tactics': config.get('policy_settings', {}).get('default_prohibited_tactics', [
                'targeting_children_under_13',
                'discriminatory_targeting',
                'deceptive_claims',
                'impersonation',
                'privacy_violations'
            ])
        }
        
        config['policy_settings'] = policy_settings
        
        # Update database
        conn.execute("""
            UPDATE tenants 
            SET config = ?
            WHERE tenant_id = ?
        """, (json.dumps(config), tenant_id))
        
        conn.connection.commit()
        conn.close()
        
        return redirect(url_for('policy_settings', tenant_id=tenant_id))
        
    except Exception as e:
        return f"Error: {e}", 400

@app.route('/tenant/<tenant_id>/policy/rules', methods=['GET', 'POST'])
@require_auth()
def manage_policy_rules(tenant_id):
    """Redirect old policy rules URL to new comprehensive policy settings page."""
    return redirect(url_for('policy_settings', tenant_id=tenant_id))

@app.route('/tenant/<tenant_id>/policy/review/<task_id>', methods=['GET', 'POST'])
@require_auth()
def review_policy_task(tenant_id, task_id):
    """Review and approve/reject a policy review task."""
    # Check access
    if session.get('role') == 'viewer':
        return "Access denied", 403
    
    if session.get('role') == 'tenant_admin' and session.get('tenant_id') != tenant_id:
        return "Access denied", 403
    
    conn = get_db_connection()
    
    if request.method == 'POST':
        try:
            action = request.form.get('action')
            review_notes = request.form.get('review_notes', '')
            
            if action not in ['approve', 'reject']:
                return "Invalid action", 400
            
            # Update task status
            new_status = 'approved' if action == 'approve' else 'rejected'
            
            # Get task details
            cursor = conn.execute("""
                SELECT details FROM tasks
                WHERE tenant_id = ? AND task_id = ?
            """, (tenant_id, task_id))
            
            row = cursor.fetchone()
            if not row:
                conn.close()
                return "Task not found", 404
            
            details = json.loads(row[0]) if row[0] else {}
            details['review_notes'] = review_notes
            details['reviewed_by'] = session.get('email', 'unknown')
            details['reviewed_at'] = datetime.utcnow().isoformat()
            
            conn.execute("""
                UPDATE tasks
                SET status = ?, details = ?, completed_at = CURRENT_TIMESTAMP
                WHERE tenant_id = ? AND task_id = ?
            """, (new_status, json.dumps(details), tenant_id, task_id))
            
            # Log the review
            audit_logger = AuditLogger(conn)
            audit_logger.log(
                operation='policy_review',
                tenant_id=tenant_id,
                principal_id=details.get('principal_id'),
                success=True,
                details={
                    'task_id': task_id,
                    'action': action,
                    'reviewer': session.get('email', 'unknown')
                }
            )
            
            conn.connection.commit()
            conn.close()
            
            return redirect(url_for('policy_settings', tenant_id=tenant_id))
            
        except Exception as e:
            conn.close()
            return f"Error: {e}", 400
    
    # GET: Show review form
    cursor = conn.execute("""
        SELECT t.created_at, t.details, tn.name
        FROM tasks t
        JOIN tenants tn ON t.tenant_id = tn.tenant_id
        WHERE t.tenant_id = ? AND t.task_id = ? AND t.task_type = 'policy_review'
    """, (tenant_id, task_id))
    
    row = cursor.fetchone()
    if not row:
        conn.close()
        return "Task not found", 404
    
    created_at, details_str, tenant_name = row
    details = json.loads(details_str) if details_str else {}
    
    conn.close()
    
    return render_template('policy_review.html',
                         tenant_id=tenant_id,
                         tenant_name=tenant_name,
                         task_id=task_id,
                         created_at=created_at,
                         details=details)

def get_creative_formats():
    """Get all creative formats from the database."""
    conn = get_db_connection()
    cursor = conn.execute("""
        SELECT format_id, name, type, description, width, height, duration_seconds
        FROM creative_formats
        WHERE is_standard = true
        ORDER BY type, name
    """)
    
    formats = []
    for row in cursor.fetchall():
        format_info = {
            'format_id': row[0],
            'name': row[1],
            'type': row[2],
            'description': row[3]
        }
        if row[4] and row[5]:  # width and height for display
            format_info['dimensions'] = f"{row[4]}x{row[5]}"
        elif row[6]:  # duration for video
            format_info['duration'] = f"{row[6]}s"
        formats.append(format_info)
    
    conn.close()
    return formats

# Creative Format Management Routes
@app.route('/tenant/<tenant_id>/creative-formats')
@require_auth()
def list_creative_formats(tenant_id):
    """List creative formats (both standard and custom)."""
    # Check access
    if session.get('role') != 'super_admin' and session.get('tenant_id') != tenant_id:
        return "Access denied", 403
    
    conn = get_db_connection()
    
    # Get tenant name
    cursor = conn.execute("SELECT name FROM tenants WHERE tenant_id = ?", (tenant_id,))
    tenant_row = cursor.fetchone()
    if not tenant_row:
        conn.close()
        return "Tenant not found", 404
    
    tenant_name = tenant_row[0]
    
    # Get all formats (standard + custom for this tenant)
    cursor = conn.execute("""
        SELECT format_id, name, type, description, width, height, 
               duration_seconds, is_standard, source_url, created_at
        FROM creative_formats
        WHERE tenant_id IS NULL OR tenant_id = ?
        ORDER BY is_standard DESC, type, name
    """, (tenant_id,))
    
    formats = []
    for row in cursor.fetchall():
        format_info = {
            'format_id': row[0],
            'name': row[1],
            'type': row[2],
            'description': row[3],
            'is_standard': row[7],
            'source_url': row[8],
            'created_at': row[9]
        }
        
        # Add dimensions or duration
        if row[4] and row[5]:  # width and height
            format_info['dimensions'] = f"{row[4]}x{row[5]}"
        elif row[6]:  # duration
            format_info['duration'] = f"{row[6]}s"
            
        formats.append(format_info)
    
    conn.close()
    
    return render_template('creative_formats.html',
                         tenant_id=tenant_id,
                         tenant_name=tenant_name,
                         formats=formats)

@app.route('/tenant/<tenant_id>/creative-formats/add/ai', methods=['GET'])
@require_auth()
def add_creative_format_ai(tenant_id):
    """Show AI-assisted creative format discovery form."""
    # Check access
    if session.get('role') != 'super_admin' and session.get('tenant_id') != tenant_id:
        return "Access denied", 403
    
    return render_template('add_creative_format_ai.html', tenant_id=tenant_id)

@app.route('/tenant/<tenant_id>/creative-formats/analyze', methods=['POST'])
@require_auth()
def analyze_creative_format(tenant_id):
    """Analyze creative format with AI."""
    # Check access
    if session.get('role') != 'super_admin' and session.get('tenant_id') != tenant_id:
        return jsonify({"error": "Access denied"}), 403
    
    try:
        import asyncio
        from ai_creative_format_service import discover_creative_format
        
        data = request.get_json()
        
        # Run the async function
        loop = asyncio.new_event_loop()
        asyncio.set_event_loop(loop)
        
        format_data = loop.run_until_complete(discover_creative_format(
            tenant_id=tenant_id,
            name=data['name'],
            description=data.get('description'),
            url=data.get('url'),
            type_hint=data.get('type_hint')
        ))
        
        return jsonify({"success": True, "format": format_data})
        
    except Exception as e:
        return jsonify({"error": str(e)}), 500

@app.route('/tenant/<tenant_id>/creative-formats/save', methods=['POST'])
@require_auth()
def save_creative_format(tenant_id):
    """Save a creative format to the database."""
    # Check access
    if session.get('role') != 'super_admin' and session.get('tenant_id') != tenant_id:
        return jsonify({"error": "Access denied"}), 403
    
    try:
        data = request.get_json()
        format_data = data['format']
        
        conn = get_db_connection()
        
        # Check if format ID already exists
        cursor = conn.execute(
            "SELECT format_id FROM creative_formats WHERE format_id = ?",
            (format_data['format_id'],)
        )
        
        if cursor.fetchone():
            # Update existing
            conn.execute("""
                UPDATE creative_formats
                SET name = ?, type = ?, description = ?, width = ?, height = ?,
                    duration_seconds = ?, max_file_size_kb = ?, specs = ?,
                    source_url = ?
                WHERE format_id = ?
            """, (
                format_data['name'],
                format_data['type'],
                format_data['description'],
                format_data.get('width'),
                format_data.get('height'),
                format_data.get('duration_seconds'),
                format_data.get('max_file_size_kb'),
                format_data.get('specs', '{}'),
                format_data.get('source_url'),
                format_data['format_id']
            ))
        else:
            # Insert new
            conn.execute("""
                INSERT INTO creative_formats (
                    format_id, tenant_id, name, type, description,
                    width, height, duration_seconds, max_file_size_kb,
                    specs, is_standard, source_url
                ) VALUES (?, ?, ?, ?, ?, ?, ?, ?, ?, ?, ?, ?)
            """, (
                format_data['format_id'],
                format_data.get('tenant_id'),
                format_data['name'],
                format_data['type'],
                format_data['description'],
                format_data.get('width'),
                format_data.get('height'),
                format_data.get('duration_seconds'),
                format_data.get('max_file_size_kb'),
                format_data.get('specs', '{}'),
                format_data.get('is_standard', False),
                format_data.get('source_url')
            ))
        
        conn.connection.commit()
        conn.close()
        
        return jsonify({"success": True})
        
    except Exception as e:
        return jsonify({"error": str(e)}), 500

@app.route('/tenant/<tenant_id>/creative-formats/sync-standard', methods=['POST'])
@require_auth()
def sync_standard_formats(tenant_id):
    """Sync standard formats from adcontextprotocol.org."""
    # Super admin only
    if session.get('role') != 'super_admin':
        return jsonify({"error": "Access denied"}), 403
    
    try:
        import asyncio
        from ai_creative_format_service import sync_standard_formats as sync_formats
        
        loop = asyncio.new_event_loop()
        asyncio.set_event_loop(loop)
        
        count = loop.run_until_complete(sync_formats())
        
        return jsonify({"success": True, "count": count})
        
    except Exception as e:
        return jsonify({"error": str(e)}), 500

@app.route('/tenant/<tenant_id>/creative-formats/discover', methods=['POST'])
@require_auth()
def discover_formats_from_url(tenant_id):
    """Discover multiple creative formats from a URL."""
    # Check access
    if session.get('role') != 'super_admin' and session.get('tenant_id') != tenant_id:
        return jsonify({"error": "Access denied"}), 403
    
    try:
        data = request.get_json()
        url = data.get('url')
        
        if not url:
            return jsonify({"error": "URL is required"}), 400
        
        import asyncio
        from ai_creative_format_service import AICreativeFormatService
        
        loop = asyncio.new_event_loop()
        asyncio.set_event_loop(loop)
        
        service = AICreativeFormatService()
        formats = loop.run_until_complete(service.discover_format_from_url(url))
        
        # Convert FormatSpecification objects to dicts for JSON response
        format_data = []
        for fmt in formats:
            format_data.append({
                "format_id": fmt.format_id,
                "name": fmt.name,
                "type": fmt.type,
                "description": fmt.description,
                "width": fmt.width,
                "height": fmt.height,
                "duration_seconds": fmt.duration_seconds,
                "max_file_size_kb": fmt.max_file_size_kb,
                "specs": fmt.specs or {},
                "extends": fmt.extends,  # Include the extends field
                "source_url": fmt.source_url
            })
        
        return jsonify({"success": True, "formats": format_data})
        
    except Exception as e:
        return jsonify({"error": str(e)}), 500

@app.route('/tenant/<tenant_id>/creative-formats/save-multiple', methods=['POST'])
@require_auth()
def save_discovered_formats(tenant_id):
    """Save multiple discovered creative formats to the database."""
    # Check access
    if session.get('role') != 'super_admin' and session.get('tenant_id') != tenant_id:
        return jsonify({"error": "Access denied"}), 403
    
    try:
        data = request.get_json()
        formats = data.get('formats', [])
        
        if not formats:
            return jsonify({"error": "No formats provided"}), 400
        
        conn = get_db_connection()
        saved_count = 0
        
        for format_data in formats:
            # Generate a unique format_id if needed
            base_format_id = format_data.get('format_id', f"{format_data['type']}_{format_data['name'].lower().replace(' ', '_')}")
            format_id = base_format_id
            counter = 1
            
            # Ensure format_id is unique
            while True:
                cursor = conn.execute(
                    "SELECT format_id FROM creative_formats WHERE format_id = ?",
                    (format_id,)
                )
                if not cursor.fetchone():
                    break
                format_id = f"{base_format_id}_{counter}"
                counter += 1
            
            # Insert new format
            conn.execute("""
                INSERT INTO creative_formats (
                    format_id, tenant_id, name, type, description,
                    width, height, duration_seconds, max_file_size_kb,
                    specs, is_standard, source_url, extends
                ) VALUES (?, ?, ?, ?, ?, ?, ?, ?, ?, ?, ?, ?, ?)
            """, (
                format_id,
                tenant_id,  # Custom formats belong to the tenant
                format_data['name'],
                format_data['type'],
                format_data.get('description', ''),
                format_data.get('width'),
                format_data.get('height'),
                format_data.get('duration_seconds'),
                format_data.get('max_file_size_kb'),
                json.dumps(format_data.get('specs', {})),
                False,  # Custom formats are not standard
                format_data.get('source_url'),
                format_data.get('extends')  # Include the extends field
            ))
            saved_count += 1
        
        conn.connection.commit()
        conn.close()
        
        return jsonify({"success": True, "saved_count": saved_count})
        
    except Exception as e:
        return jsonify({"error": str(e)}), 500

@app.route('/tenant/<tenant_id>/creative-formats/<format_id>')
@require_auth()
def get_creative_format(tenant_id, format_id):
    """Get a specific creative format for editing."""
    # Check access
    if session.get('role') != 'super_admin' and session.get('tenant_id') != tenant_id:
        abort(403)
    
    conn = get_db_connection()
    cursor = conn.execute("""
        SELECT format_id, name, type, description, width, height,
               duration_seconds, max_file_size_kb, specs, is_standard, source_url
        FROM creative_formats
        WHERE format_id = ? AND (tenant_id = ? OR is_standard = TRUE)
    """, (format_id, tenant_id))
    
    format_data = cursor.fetchone()
    conn.close()
    
    if not format_data:
        abort(404)
    
    # Convert to dict
    format_dict = dict(format_data)
    if format_dict['specs']:
        format_dict['specs'] = json.loads(format_dict['specs']) if isinstance(format_dict['specs'], str) else format_dict['specs']
    
    return jsonify(format_dict)

@app.route('/tenant/<tenant_id>/creative-formats/<format_id>/edit', methods=['GET'])
@require_auth()
def edit_creative_format_page(tenant_id, format_id):
    """Display the edit creative format page."""
    # Check access
    if session.get('role') != 'super_admin' and session.get('tenant_id') != tenant_id:
        abort(403)
    
    # Get tenant info
    conn = get_db_connection()
    cursor = conn.execute("SELECT name FROM tenants WHERE tenant_id = ?", (tenant_id,))
    tenant = cursor.fetchone()
    
    if not tenant:
        abort(404)
    
    # Get creative format
    cursor = conn.execute("""
        SELECT format_id, name, type, description, width, height,
               duration_seconds, max_file_size_kb, specs, is_standard, source_url
        FROM creative_formats
        WHERE format_id = ? AND (tenant_id = ? OR is_standard = TRUE)
    """, (format_id, tenant_id))
    
    format_data = cursor.fetchone()
    conn.close()
    
    if not format_data:
        abort(404)
    
    # Don't allow editing standard formats
    if format_data['is_standard']:
        flash('Standard formats cannot be edited', 'error')
        return redirect(url_for('creative_formats', tenant_id=tenant_id))
    
    # Convert to dict and parse specs
    format_dict = dict(format_data)
    if format_dict['specs']:
        format_dict['specs'] = json.loads(format_dict['specs']) if isinstance(format_dict['specs'], str) else format_dict['specs']
    
    return render_template('edit_creative_format.html',
                         tenant_id=tenant_id,
                         tenant_name=tenant['name'],
                         format=format_dict)

@app.route('/tenant/<tenant_id>/creative-formats/<format_id>/update', methods=['POST'])
@require_auth()
def update_creative_format(tenant_id, format_id):
    """Update a creative format."""
    # Check access
    if session.get('role') != 'super_admin' and session.get('tenant_id') != tenant_id:
        return jsonify({"error": "Access denied"}), 403
    
    try:
        data = request.get_json()
        
        # Validate required fields
        if not data.get('name'):
            return jsonify({"error": "Name is required"}), 400
        
        conn = get_db_connection()
        
        # Check if format exists and is editable
        cursor = conn.execute("""
            SELECT is_standard FROM creative_formats
            WHERE format_id = ? AND tenant_id = ?
        """, (format_id, tenant_id))
        
        format_info = cursor.fetchone()
        if not format_info:
            return jsonify({"error": "Format not found"}), 404
        
        if format_info['is_standard']:
            return jsonify({"error": "Cannot edit standard formats"}), 400
        
        # Update the format
        specs = json.dumps(data.get('specs', {})) if data.get('specs') else None
        
        conn.execute("""
            UPDATE creative_formats
            SET name = ?, description = ?, width = ?, height = ?,
                duration_seconds = ?, max_file_size_kb = ?, specs = ?,
                source_url = ?, updated_at = CURRENT_TIMESTAMP
            WHERE format_id = ? AND tenant_id = ?
        """, (
            data['name'],
            data.get('description'),
            data.get('width'),
            data.get('height'),
            data.get('duration_seconds'),
            data.get('max_file_size_kb'),
            specs,
            data.get('source_url'),
            format_id,
            tenant_id
        ))
        
        conn.connection.commit()
        conn.close()
        
        return jsonify({"success": True})
        
    except Exception as e:
        return jsonify({"error": str(e)}), 500

@app.route('/tenant/<tenant_id>/creative-formats/<format_id>/delete', methods=['POST'])
@require_auth()
def delete_creative_format(tenant_id, format_id):
    """Delete a creative format."""
    # Check access
    if session.get('role') != 'super_admin' and session.get('tenant_id') != tenant_id:
        return jsonify({"error": "Access denied"}), 403
    
    try:
        conn = get_db_connection()
        
        # Check if format exists and is editable
        cursor = conn.execute("""
            SELECT is_standard FROM creative_formats
            WHERE format_id = ? AND tenant_id = ?
        """, (format_id, tenant_id))
        
        format_info = cursor.fetchone()
        if not format_info:
            return jsonify({"error": "Format not found"}), 404
        
        if format_info['is_standard']:
            return jsonify({"error": "Cannot delete standard formats"}), 400
        
        # Check if format is used in any products
        cursor = conn.execute("""
            SELECT COUNT(*) as count FROM products
            WHERE tenant_id = ? AND formats LIKE ?
        """, (tenant_id, f'%{format_id}%'))
        
        result = cursor.fetchone()
        if result['count'] > 0:
            return jsonify({"error": f"Cannot delete format - it is used by {result['count']} product(s)"}), 400
        
        # Delete the format
        conn.execute("""
            DELETE FROM creative_formats
            WHERE format_id = ? AND tenant_id = ?
        """, (format_id, tenant_id))
        
        conn.connection.commit()
        conn.close()
        
        return jsonify({"success": True})
        
    except Exception as e:
        return jsonify({"error": str(e)}), 500

@app.route('/api/tenant/<tenant_id>/products/suggestions', methods=['GET'])
@require_auth()
def get_product_suggestions(tenant_id):
    """API endpoint to get product suggestions based on industry and criteria."""
    try:
        from default_products import get_industry_specific_products, get_default_products
        
        # Get query parameters
        industry = request.args.get('industry')
        include_standard = request.args.get('include_standard', 'true').lower() == 'true'
        delivery_type = request.args.get('delivery_type')  # 'guaranteed', 'non_guaranteed', or None for all
        max_cpm = request.args.get('max_cpm', type=float)
        formats = request.args.getlist('formats')  # Can specify multiple format IDs
        
        # Get suggestions
        suggestions = []
        
        # Get industry-specific products if industry specified
        if industry:
            industry_products = get_industry_specific_products(industry)
            suggestions.extend(industry_products)
        elif include_standard:
            # If no industry specified but standard requested, get default products
            suggestions.extend(get_default_products())
        
        # Filter suggestions based on criteria
        filtered_suggestions = []
        for product in suggestions:
            # Filter by delivery type
            if delivery_type and product.get('delivery_type') != delivery_type:
                continue
            
            # Filter by max CPM
            if max_cpm:
                if product.get('cpm') and product['cpm'] > max_cpm:
                    continue
                elif product.get('price_guidance'):
                    if product['price_guidance']['min'] > max_cpm:
                        continue
            
            # Filter by formats
            if formats:
                product_formats = set(product.get('formats', []))
                requested_formats = set(formats)
                if not product_formats.intersection(requested_formats):
                    continue
            
            filtered_suggestions.append(product)
        
        # Sort suggestions by relevance
        # Prioritize: 1) Industry-specific, 2) Lower CPM, 3) More formats
        def sort_key(product):
            is_industry_specific = product['product_id'] not in [p['product_id'] for p in get_default_products()]
            avg_cpm = product.get('cpm', 0) or (product.get('price_guidance', {}).get('min', 0) + product.get('price_guidance', {}).get('max', 0)) / 2
            format_count = len(product.get('formats', []))
            return (-int(is_industry_specific), avg_cpm, -format_count)
        
        filtered_suggestions.sort(key=sort_key)
        
        # Check existing products to mark which are already created
        conn = get_db_connection()
        cursor = conn.execute(
            "SELECT product_id FROM products WHERE tenant_id = ?",
            (tenant_id,)
        )
        existing_ids = {row[0] for row in cursor.fetchall()}
        conn.close()
        
        # Add metadata to suggestions
        for suggestion in filtered_suggestions:
            suggestion['already_exists'] = suggestion['product_id'] in existing_ids
            suggestion['is_industry_specific'] = suggestion['product_id'] not in [p['product_id'] for p in get_default_products()]
            
            # Calculate match score (0-100)
            score = 100
            if delivery_type and suggestion.get('delivery_type') == delivery_type:
                score += 20
            if formats:
                matching_formats = len(set(suggestion.get('formats', [])).intersection(set(formats)))
                score += matching_formats * 10
            if industry and suggestion['is_industry_specific']:
                score += 30
            
            suggestion['match_score'] = min(score, 100)
        
        return jsonify({
            "suggestions": filtered_suggestions,
            "total_count": len(filtered_suggestions),
            "criteria": {
                "industry": industry,
                "delivery_type": delivery_type,
                "max_cpm": max_cpm,
                "formats": formats
            }
        })
        
    except Exception as e:
        return jsonify({"error": str(e)}), 500

@app.route('/api/tenant/<tenant_id>/products/quick-create', methods=['POST'])
@require_auth()
def quick_create_products(tenant_id):
    """Quick create multiple products from suggestions."""
    # Check access
    if session.get('role') == 'viewer':
        return jsonify({"error": "Access denied"}), 403
    
    if session.get('role') == 'tenant_admin' and session.get('tenant_id') != tenant_id:
        return jsonify({"error": "Access denied"}), 403
    
    try:
        data = request.get_json()
        product_ids = data.get('product_ids', [])
        
        if not product_ids:
            return jsonify({"error": "No product IDs provided"}), 400
        
        from default_products import get_industry_specific_products, get_default_products
        
        # Get all available templates
        all_templates = get_default_products()
        # Add industry templates
        for industry in ['news', 'sports', 'entertainment', 'ecommerce']:
            all_templates.extend(get_industry_specific_products(industry))
        
        # Create a map for quick lookup
        template_map = {t['product_id']: t for t in all_templates}
        
        conn = get_db_connection()
        created = []
        errors = []
        
        for product_id in product_ids:
            if product_id not in template_map:
                errors.append(f"Template not found: {product_id}")
                continue
            
            template = template_map[product_id]
            
            try:
                # Check if already exists
                cursor = conn.execute(
                    "SELECT product_id FROM products WHERE tenant_id = ? AND product_id = ?",
                    (tenant_id, product_id)
                )
                if cursor.fetchone():
                    errors.append(f"Product already exists: {product_id}")
                    continue
                
                # Insert product
                conn.execute("""
                    INSERT INTO products (
                        product_id, tenant_id, name, description,
                        creative_formats, delivery_type, cpm,
                        price_guidance_min, price_guidance_max,
                        countries, targeting_template, implementation_config,
                        created_at, updated_at
                    ) VALUES (?, ?, ?, ?, ?, ?, ?, ?, ?, ?, ?, ?, ?, ?)
                """, (
                    template['product_id'],
                    tenant_id,
                    template['name'],
                    template.get('description', ''),
                    json.dumps(template.get('formats', [])),
                    template.get('delivery_type', 'guaranteed'),
                    template.get('cpm'),
                    template.get('price_guidance', {}).get('min') if not template.get('cpm') else None,
                    template.get('price_guidance', {}).get('max') if not template.get('cpm') else None,
                    json.dumps(template.get('countries')) if template.get('countries') else None,
                    json.dumps(template.get('targeting_template', {})),
                    json.dumps(template.get('implementation_config', {})),
                    datetime.now().isoformat(),
                    datetime.now().isoformat()
                ))
                
                created.append(product_id)
                
            except Exception as e:
                errors.append(f"Failed to create {product_id}: {str(e)}")
        
        conn.connection.commit()
        conn.close()
        
        return jsonify({
            "success": True,
            "created": created,
            "errors": errors,
            "created_count": len(created)
        })
        
    except Exception as e:
        return jsonify({"error": str(e)}), 500

@app.route('/tenant/<tenant_id>/products/setup-wizard')
@require_auth()
def product_setup_wizard(tenant_id):
    """Show product setup wizard for new tenants."""
    # Check access
    if session.get('role') == 'viewer':
        return "Access denied", 403
    
    if session.get('role') == 'tenant_admin' and session.get('tenant_id') != tenant_id:
        return "Access denied", 403
    
    return render_template('product_setup_wizard.html', tenant_id=tenant_id)

@app.route('/tenant/<tenant_id>/analyze-ad-server')
@require_auth()
def analyze_ad_server_inventory(tenant_id):
    """Analyze ad server to discover audiences, formats, and placements."""
    # Check access
    if session.get('role') == 'viewer':
        return jsonify({"error": "Access denied"}), 403
    
    if session.get('role') == 'tenant_admin' and session.get('tenant_id') != tenant_id:
        return jsonify({"error": "Access denied"}), 403
    
    try:
        conn = get_db_connection()
        
        # Get tenant config to determine adapter
        cursor = conn.execute("SELECT config FROM tenants WHERE tenant_id = ?", (tenant_id,))
        config_row = cursor.fetchone()
        if not config_row:
            return jsonify({"error": "Tenant not found"}), 404
        
        config = config_row[0] if isinstance(config_row[0], dict) else json.loads(config_row[0])
        
        # Find enabled adapter
        adapter_type = None
        adapter_config = None
        for adapter, cfg in config.get('adapters', {}).items():
            if cfg.get('enabled'):
                adapter_type = adapter
                adapter_config = cfg
                break
        
        if not adapter_type:
            # Return mock data if no adapter configured
            return jsonify({
                "audiences": [
                    {"id": "tech_enthusiasts", "name": "Tech Enthusiasts", "size": 1200000},
                    {"id": "sports_fans", "name": "Sports Fans", "size": 800000}
                ],
                "formats": [],
                "placements": [
                    {"id": "homepage_hero", "name": "Homepage Hero", "sizes": ["970x250", "728x90"]}
                ]
            })
        
        # Get a principal for API calls
        cursor = conn.execute(
            "SELECT principal_id, name, access_token, platform_mappings FROM principals WHERE tenant_id = ? LIMIT 1",
            (tenant_id,)
        )
        principal_row = cursor.fetchone()
        conn.close()
        
        if not principal_row:
            return jsonify({"error": "No principal found for tenant"}), 404
        
        # Create principal object
        from schemas import Principal
        mappings = principal_row[3] if isinstance(principal_row[3], dict) else json.loads(principal_row[3])
        principal = Principal(
            tenant_id=tenant_id,
            principal_id=principal_row[0],
            name=principal_row[1],
            access_token=principal_row[2],
            platform_mappings=mappings
        )
        
        # Get adapter instance
        from adapters import get_adapter_class
        adapter_class = get_adapter_class(adapter_type)
        adapter = adapter_class(
            config=adapter_config,
            principal=principal,
            dry_run=True,
            tenant_id=tenant_id
        )
        
        # Query ad server inventory
        import asyncio
        loop = asyncio.new_event_loop()
        asyncio.set_event_loop(loop)
        
        inventory = loop.run_until_complete(adapter.get_available_inventory())
        
        # Process and return relevant data
        return jsonify({
            "audiences": inventory.get("audiences", []),
            "formats": inventory.get("creative_specs", []),
            "placements": inventory.get("placements", [])
        })
        
    except Exception as e:
        logger.error(f"Error analyzing ad server: {e}")
        # Return mock data on error
        return jsonify({
            "audiences": [
                {"id": "general", "name": "General Audience", "size": 5000000}
            ],
            "formats": [],
            "placements": []
        })

@app.route('/tenant/<tenant_id>/products/create-bulk', methods=['POST'])
@require_auth()
def create_products_bulk(tenant_id):
    """Create multiple products from wizard suggestions."""
    # Check access
    if session.get('role') == 'viewer':
        return jsonify({"error": "Access denied"}), 403
    
    if session.get('role') == 'tenant_admin' and session.get('tenant_id') != tenant_id:
        return jsonify({"error": "Access denied"}), 403
    
    try:
        data = request.get_json()
        products = data.get('products', [])
        
        print(f"Received request to create {len(products)} products")
        print(f"Products data: {json.dumps(products, indent=2)}")
        
        if not products:
            return jsonify({"error": "No products provided"}), 400
        
        conn = get_db_connection()
        created_count = 0
        errors = []
        
        for product in products:
            try:
                # Generate unique product ID if needed
                product_id = product.get('product_id')
                if not product_id:
                    product_id = product['name'].lower().replace(' ', '_').replace('-', '_')
                    product_id = f"{product_id}_{uuid.uuid4().hex[:6]}"
                
                print(f"Creating product: {product_id} - {product.get('name')}")
                
                # Build price guidance
                price_guidance = None
                if product.get('price_guidance'):
                    price_guidance = json.dumps(product['price_guidance'])
                
                # Determine if fixed price based on whether CPM is provided
                is_fixed_price = product.get('cpm') is not None
                
                # Insert product
                conn.execute("""
                    INSERT INTO products (
                        product_id, tenant_id, name, description,
                        formats, delivery_type, is_fixed_price, cpm,
                        price_guidance,
                        countries, targeting_template, implementation_config
                    ) VALUES (?, ?, ?, ?, ?, ?, ?, ?, ?, ?, ?, ?)
                """, (
                    product_id,
                    tenant_id,
                    product['name'],
                    product.get('description', ''),
                    json.dumps(product.get('formats', [])),
                    product.get('delivery_type', 'non_guaranteed'),
                    is_fixed_price,
                    product.get('cpm'),
                    price_guidance,
                    json.dumps(product.get('countries')) if product.get('countries') else None,
                    json.dumps(product.get('targeting_template', {})),
                    json.dumps(product.get('implementation_config', {}))
                ))
                
                created_count += 1
                print(f"Successfully created product {product_id}, total count: {created_count}")
                
            except Exception as e:
                print(f"Error creating product: {e}")
                errors.append(f"Failed to create {product.get('name', 'product')}: {str(e)}")
        
        conn.connection.commit()
        conn.close()
        
        return jsonify({
            "success": True,
            "created_count": created_count,
            "errors": errors
        })
        
    except Exception as e:
        return jsonify({"error": str(e)}), 500

# Function to register adapter routes
def register_adapter_routes():
    """Register UI routes from all available adapters."""
    try:
        print("Starting adapter route registration...")
        # Get all enabled adapters across all tenants
        conn = get_db_connection()
        cursor = conn.execute("SELECT config FROM tenants")
        
        registered_adapters = set()
        for row in cursor.fetchall():
            print(f"Processing row: {type(row)}")
            # Handle both tuple (PostgreSQL) and Row object (SQLite)
            config_data = row[0] if isinstance(row, tuple) else row['config']
            print(f"Config data type: {type(config_data)}")
            # PostgreSQL returns JSONB as dict, SQLite returns string
            tenant_config = config_data if isinstance(config_data, dict) else json.loads(config_data)
            print(f"Tenant config type: {type(tenant_config)}")
            adapters_config = tenant_config.get('adapters', {})
            
            for adapter_name, adapter_config in adapters_config.items():
                if adapter_config.get('enabled') and adapter_name not in registered_adapters:
                    # Create a dummy principal for route registration
                    dummy_principal = Principal(
                        tenant_id="system",
                        principal_id="route_registration",
                        name="Route Registration",
                        access_token="",
                        platform_mappings={}
                    )
                    
                    # Import and register adapter routes
                    try:
                        if adapter_name == 'google_ad_manager':
                            print(f"Registering routes for {adapter_name}")
                            print(f"Adapter config: {adapter_config}")
                            from adapters.google_ad_manager import GoogleAdManager
                            adapter = GoogleAdManager(adapter_config, dummy_principal, dry_run=True, tenant_id="system")
                            adapter.register_ui_routes(app)
                            registered_adapters.add(adapter_name)
                        elif adapter_name == 'mock':
                            print(f"Registering routes for {adapter_name}")
                            from adapters.mock_ad_server import MockAdServer
                            adapter = MockAdServer(adapter_config, dummy_principal, dry_run=True, tenant_id="system")
                            adapter.register_ui_routes(app)
                            registered_adapters.add(adapter_name)
                        elif adapter_name == 'kevel':
                            from adapters.kevel import KevelAdapter
                            adapter = KevelAdapter(adapter_config, dummy_principal, dry_run=True)
                            if hasattr(adapter, 'register_ui_routes'):
                                adapter.register_ui_routes(app)
                                registered_adapters.add(adapter_name)
                        # Add other adapters as they implement UI routes
                    except Exception as e:
                        print(f"Warning: Failed to register routes for {adapter_name}: {e}")
        
        conn.close()
        print(f"Registered UI routes for adapters: {', '.join(registered_adapters)}")
        
    except Exception as e:
        import traceback
        print(f"Warning: Failed to register adapter routes: {e}")
        traceback.print_exc()

if __name__ == '__main__':
    # Create templates directory
    os.makedirs('templates', exist_ok=True)
    
    # Register adapter routes
    register_adapter_routes()
    
    if not GOOGLE_CLIENT_ID or not GOOGLE_CLIENT_SECRET:
        print("ERROR: Google OAuth credentials not found!")
        print("\nPlease provide OAuth credentials using one of these methods:")
        print("1. Place your client_secret_*.json file in the project root")
        print("2. Set GOOGLE_OAUTH_CREDENTIALS_FILE=/path/to/credentials.json")
        print("3. Set GOOGLE_CLIENT_ID and GOOGLE_CLIENT_SECRET environment variables")
        print("\nTo obtain credentials:")
        print("1. Go to https://console.cloud.google.com/")
        print("2. Create OAuth 2.0 credentials for a Web application")
        print("3. Add redirect URI: http://localhost:8001/auth/google/callback")
        print("4. Download the JSON file")
        exit(1)
    
    # Run server
    port = int(os.environ.get('ADMIN_UI_PORT', 8001))  # Match OAuth redirect URI
    # Debug mode off for production
    debug = os.environ.get('FLASK_DEBUG', '0') == '1'
    
    print(f"DEBUG: FLASK_DEBUG={os.environ.get('FLASK_DEBUG')}, debug={debug}")
    print(f"Starting Admin UI with Google OAuth on port {port}")
    print(f"Redirect URI should be: http://localhost:{port}/auth/google/callback")
    
    if not SUPER_ADMIN_EMAILS and not SUPER_ADMIN_DOMAINS:
        print("\nWARNING: No super admin emails or domains configured!")
        print("Set SUPER_ADMIN_EMAILS='email1@example.com,email2@example.com' or")
        print("Set SUPER_ADMIN_DOMAINS='example.com,company.com' in environment variables")
    
    app.run(host='0.0.0.0', port=port, debug=debug)<|MERGE_RESOLUTION|>--- conflicted
+++ resolved
@@ -126,12 +126,11 @@
     }
 )
 
-<<<<<<< HEAD
 @app.before_request
 def before_request():
     """Set global variables for templates."""
     g.test_mode = TEST_MODE_ENABLED
-=======
+
 def parse_json_config(config_str):
     """Parse JSON config from database, handling both string and dict types."""
     if isinstance(config_str, dict):
@@ -140,7 +139,6 @@
         return json.loads(config_str)
     else:
         return {}
->>>>>>> 12db9fc0
 
 def is_super_admin(email):
     """Check if email is authorized as super admin."""
