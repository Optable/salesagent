# Fly.io Dockerfile for AdCP Sales Agent with ADK
FROM python:3.12-slim

# Install dependencies including nginx
RUN apt-get update && apt-get install -y \
    libpq5 \
    curl \
    gcc \
    libpq-dev \
    nginx \
    && rm -rf /var/lib/apt/lists/*

# Install Python packages
RUN pip install uv

WORKDIR /app

# Copy and install dependencies
COPY pyproject.toml uv.lock ./
RUN uv sync

# Copy application
COPY . .

# Copy nginx configuration
COPY nginx.conf /etc/nginx/nginx.conf

# Add .venv to PATH
ENV PATH="/app/.venv/bin:$PATH"
ENV PYTHONUNBUFFERED=1

# Service ports
ENV ADCP_SALES_PORT=8080
ENV ADMIN_UI_PORT=8001
ENV ADK_WEB_PORT=8091

<<<<<<< HEAD
# Make scripts executable
RUN chmod +x run_all_services.py entrypoint.sh
=======
# Create startup script
RUN echo '#!/bin/bash\n\
set -e\n\
\n\
# Run migrations\n\
python scripts/ops/migrate.py || echo "Migration failed, continuing..."\n\
\n\
# Start services in background\n\
echo "Starting MCP server on port 8080..."\n\
python scripts/run_server.py > /tmp/mcp_server.log 2>&1 &\n\
echo "Starting Admin UI on port 8001..."\n\
python scripts/run_admin_ui.py > /tmp/admin_ui.log 2>&1 &\n\
\n\
# Wait for services to start\n\
echo "Waiting for services to start..."\n\
sleep 10\n\
\n\
# Check if services are running\n\
echo "Checking services..."\n\
ps aux | grep python\n\
\n\
# Start proxy\n\
echo "Starting proxy on port 8000..."\n\
exec python scripts/deploy/fly-proxy.py' > /app/start.sh && chmod +x /app/start.sh
>>>>>>> 9ec22276

# Health check for nginx proxy
HEALTHCHECK --interval=30s --timeout=10s --start-period=40s --retries=3 \
    CMD curl -f http://localhost:8000/health || exit 1

# Expose only the unified nginx port
EXPOSE 8000

<<<<<<< HEAD
# Run all services via entrypoint which handles migrations
ENTRYPOINT ["/bin/bash", "entrypoint.sh"]
=======
# Copy debug script
COPY scripts/dev/debug_start.sh /app/debug_start.sh
RUN chmod +x /app/debug_start.sh

CMD ["/app/debug_start.sh"]
>>>>>>> 9ec22276
<|MERGE_RESOLUTION|>--- conflicted
+++ resolved
@@ -23,7 +23,7 @@
 COPY . .
 
 # Copy nginx configuration
-COPY nginx.conf /etc/nginx/nginx.conf
+COPY config/nginx/nginx.conf /etc/nginx/nginx.conf
 
 # Add .venv to PATH
 ENV PATH="/app/.venv/bin:$PATH"
@@ -34,35 +34,8 @@
 ENV ADMIN_UI_PORT=8001
 ENV ADK_WEB_PORT=8091
 
-<<<<<<< HEAD
 # Make scripts executable
-RUN chmod +x run_all_services.py entrypoint.sh
-=======
-# Create startup script
-RUN echo '#!/bin/bash\n\
-set -e\n\
-\n\
-# Run migrations\n\
-python scripts/ops/migrate.py || echo "Migration failed, continuing..."\n\
-\n\
-# Start services in background\n\
-echo "Starting MCP server on port 8080..."\n\
-python scripts/run_server.py > /tmp/mcp_server.log 2>&1 &\n\
-echo "Starting Admin UI on port 8001..."\n\
-python scripts/run_admin_ui.py > /tmp/admin_ui.log 2>&1 &\n\
-\n\
-# Wait for services to start\n\
-echo "Waiting for services to start..."\n\
-sleep 10\n\
-\n\
-# Check if services are running\n\
-echo "Checking services..."\n\
-ps aux | grep python\n\
-\n\
-# Start proxy\n\
-echo "Starting proxy on port 8000..."\n\
-exec python scripts/deploy/fly-proxy.py' > /app/start.sh && chmod +x /app/start.sh
->>>>>>> 9ec22276
+RUN chmod +x scripts/deploy/run_all_services.py scripts/deploy/entrypoint.sh
 
 # Health check for nginx proxy
 HEALTHCHECK --interval=30s --timeout=10s --start-period=40s --retries=3 \
@@ -71,13 +44,5 @@
 # Expose only the unified nginx port
 EXPOSE 8000
 
-<<<<<<< HEAD
 # Run all services via entrypoint which handles migrations
-ENTRYPOINT ["/bin/bash", "entrypoint.sh"]
-=======
-# Copy debug script
-COPY scripts/dev/debug_start.sh /app/debug_start.sh
-RUN chmod +x /app/debug_start.sh
-
-CMD ["/app/debug_start.sh"]
->>>>>>> 9ec22276
+ENTRYPOINT ["/bin/bash", "scripts/deploy/entrypoint.sh"]