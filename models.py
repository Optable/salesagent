"""SQLAlchemy models for database schema."""

from sqlalchemy import (
    Boolean, Column, DateTime, ForeignKey, Integer, String, Text, 
    DECIMAL, Date, JSON, UniqueConstraint, Index, CheckConstraint,
    ForeignKeyConstraint
)
from sqlalchemy.ext.declarative import declarative_base
from sqlalchemy.orm import relationship
from sqlalchemy.sql import func
from sqlalchemy.dialects.postgresql import JSONB

Base = declarative_base()

class Tenant(Base):
    __tablename__ = 'tenants'
    
    tenant_id = Column(String(50), primary_key=True)
    name = Column(String(255), nullable=False)
    subdomain = Column(String(100), unique=True, nullable=False)
    config = Column(JSON, nullable=False)  # JSONB in PostgreSQL - TO BE REMOVED
    created_at = Column(DateTime, nullable=False, server_default=func.now())
    updated_at = Column(DateTime, nullable=False, server_default=func.now(), onupdate=func.now())
    is_active = Column(Boolean, default=True)
    billing_plan = Column(String(50), default='standard')
    billing_contact = Column(String(255))
    
    # New columns from migration
    ad_server = Column(String(50))
    max_daily_budget = Column(Integer, nullable=False, default=10000)
    enable_aee_signals = Column(Boolean, nullable=False, default=True)
    authorized_emails = Column(JSON)  # JSON array
    authorized_domains = Column(JSON)  # JSON array
    slack_webhook_url = Column(String(500))
    slack_audit_webhook_url = Column(String(500))
    hitl_webhook_url = Column(String(500))
    admin_token = Column(String(100))
    auto_approve_formats = Column(JSON)  # JSON array
    human_review_required = Column(Boolean, nullable=False, default=True)
    policy_settings = Column(JSON)  # JSON object
    
    # Relationships
    products = relationship("Product", back_populates="tenant", cascade="all, delete-orphan")
    principals = relationship("Principal", back_populates="tenant", cascade="all, delete-orphan")
    users = relationship("User", back_populates="tenant", cascade="all, delete-orphan")
    media_buys = relationship("MediaBuy", back_populates="tenant", cascade="all, delete-orphan")
    tasks = relationship("Task", back_populates="tenant", cascade="all, delete-orphan")
    audit_logs = relationship("AuditLog", back_populates="tenant", cascade="all, delete-orphan")
    adapter_config = relationship("AdapterConfig", back_populates="tenant", uselist=False, cascade="all, delete-orphan")
    
    __table_args__ = (
        Index('idx_subdomain', 'subdomain'),
    )

class CreativeFormat(Base):
    __tablename__ = 'creative_formats'
    
    format_id = Column(String(50), primary_key=True)
    tenant_id = Column(String(50), ForeignKey('tenants.tenant_id', ondelete='CASCADE'), nullable=True)
    name = Column(String(255), nullable=False)
    type = Column(String(20), nullable=False)
    description = Column(Text)
    width = Column(Integer)
    height = Column(Integer)
    duration_seconds = Column(Integer)
    max_file_size_kb = Column(Integer)
    specs = Column(JSON, nullable=False)  # JSONB in PostgreSQL
    is_standard = Column(Boolean, default=True)
    is_foundational = Column(Boolean, default=False)
    extends = Column(String(50), ForeignKey('creative_formats.format_id', ondelete='RESTRICT'), nullable=True)
    modifications = Column(JSON, nullable=True)  # JSONB in PostgreSQL
    source_url = Column(Text)
    created_at = Column(DateTime, server_default=func.now())
    updated_at = Column(DateTime, server_default=func.now(), onupdate=func.now())
    
    # Relationships
    tenant = relationship("Tenant", backref="creative_formats")
    base_format = relationship("CreativeFormat", remote_side=[format_id], backref="extensions")
    
    __table_args__ = (
        CheckConstraint("type IN ('display', 'video', 'audio', 'native')"),
    )

class Product(Base):
    __tablename__ = 'products'
    
    tenant_id = Column(String(50), ForeignKey('tenants.tenant_id', ondelete='CASCADE'), primary_key=True)
    product_id = Column(String(100), primary_key=True)
    name = Column(String(255), nullable=False)
    description = Column(Text)
    formats = Column(JSON, nullable=False)  # JSONB in PostgreSQL
    targeting_template = Column(JSON, nullable=False)  # JSONB in PostgreSQL
    delivery_type = Column(String(50), nullable=False)
    is_fixed_price = Column(Boolean, nullable=False)
    cpm = Column(DECIMAL(10, 2))
    price_guidance = Column(JSON)  # JSONB in PostgreSQL
    is_custom = Column(Boolean, default=False)
    expires_at = Column(DateTime)
    countries = Column(JSON)  # JSONB in PostgreSQL
    implementation_config = Column(JSON)  # JSONB in PostgreSQL
    
    # Relationships
    tenant = relationship("Tenant", back_populates="products")
    
    __table_args__ = (
        Index('idx_products_tenant', 'tenant_id'),
    )

class Principal(Base):
    __tablename__ = 'principals'
    
    tenant_id = Column(String(50), ForeignKey('tenants.tenant_id', ondelete='CASCADE'), primary_key=True)
    principal_id = Column(String(100), primary_key=True)
    name = Column(String(255), nullable=False)
    platform_mappings = Column(JSON, nullable=False)  # JSONB in PostgreSQL
    access_token = Column(String(255), unique=True, nullable=False)
    created_at = Column(DateTime, server_default=func.now())
    
    # Relationships
    tenant = relationship("Tenant", back_populates="principals")
    media_buys = relationship("MediaBuy", back_populates="principal")
    
    __table_args__ = (
        Index('idx_principals_tenant', 'tenant_id'),
        Index('idx_principals_token', 'access_token'),
    )

class User(Base):
    __tablename__ = 'users'
    
    user_id = Column(String(50), primary_key=True)
    tenant_id = Column(String(50), ForeignKey('tenants.tenant_id', ondelete='CASCADE'), nullable=False)
    email = Column(String(255), unique=True, nullable=False)
    name = Column(String(255), nullable=False)
    role = Column(String(20), nullable=False)
    google_id = Column(String(255))
    created_at = Column(DateTime, server_default=func.now())
    last_login = Column(DateTime)
    is_active = Column(Boolean, default=True)
    
    # Relationships
    tenant = relationship("Tenant", back_populates="users")
    
    __table_args__ = (
        CheckConstraint("role IN ('admin', 'manager', 'viewer')"),
        Index('idx_users_tenant', 'tenant_id'),
        Index('idx_users_email', 'email'),
        Index('idx_users_google_id', 'google_id'),
    )

class MediaBuy(Base):
    __tablename__ = 'media_buys'
    
    media_buy_id = Column(String(100), primary_key=True)
    tenant_id = Column(String(50), ForeignKey('tenants.tenant_id', ondelete='CASCADE'), nullable=False)
    principal_id = Column(String(100), nullable=False)
    order_name = Column(String(255), nullable=False)
    advertiser_name = Column(String(255), nullable=False)
    campaign_objective = Column(String(100))
    kpi_goal = Column(String(255))
    budget = Column(DECIMAL(15, 2))
    start_date = Column(Date, nullable=False)
    end_date = Column(Date, nullable=False)
    status = Column(String(50), nullable=False, default='draft')
    created_at = Column(DateTime, server_default=func.now())
    updated_at = Column(DateTime, server_default=func.now(), onupdate=func.now())
    approved_at = Column(DateTime)
    approved_by = Column(String(255))
    raw_request = Column(JSON, nullable=False)  # JSONB in PostgreSQL
    
    # Relationships
    tenant = relationship("Tenant", back_populates="media_buys")
    principal = relationship("Principal", foreign_keys=[tenant_id, principal_id],
                           primaryjoin="and_(MediaBuy.tenant_id==Principal.tenant_id, MediaBuy.principal_id==Principal.principal_id)")
    tasks = relationship("Task", back_populates="media_buy", cascade="all, delete-orphan")
    
    __table_args__ = (
        ForeignKeyConstraint(['tenant_id', 'principal_id'], ['principals.tenant_id', 'principals.principal_id'], ondelete='CASCADE'),
        Index('idx_media_buys_tenant', 'tenant_id'),
        Index('idx_media_buys_status', 'status'),
    )

class Task(Base):
    __tablename__ = 'tasks'
    
    task_id = Column(String(100), primary_key=True)
    tenant_id = Column(String(50), ForeignKey('tenants.tenant_id', ondelete='CASCADE'), nullable=False)
    media_buy_id = Column(String(100), ForeignKey('media_buys.media_buy_id', ondelete='CASCADE'), nullable=False)
    task_type = Column(String(50), nullable=False)
    title = Column(String(255), nullable=False)
    description = Column(Text)
    status = Column(String(50), nullable=False, default='pending')
    assigned_to = Column(String(255))
    due_date = Column(DateTime)
    completed_at = Column(DateTime)
    completed_by = Column(String(255))
    task_metadata = Column('metadata', JSON)  # JSONB in PostgreSQL
    created_at = Column(DateTime, server_default=func.now())
    
    # Relationships
    tenant = relationship("Tenant", back_populates="tasks")
    media_buy = relationship("MediaBuy", back_populates="tasks")
    
    __table_args__ = (
        Index('idx_tasks_tenant', 'tenant_id'),
        Index('idx_tasks_media_buy', 'media_buy_id'),
        Index('idx_tasks_status', 'status'),
    )

class AuditLog(Base):
    __tablename__ = 'audit_logs'
    
    log_id = Column(Integer, primary_key=True, autoincrement=True)
    tenant_id = Column(String(50), ForeignKey('tenants.tenant_id', ondelete='CASCADE'), nullable=False)
    timestamp = Column(DateTime, server_default=func.now())
    operation = Column(String(100), nullable=False)
    principal_name = Column(String(255))
    principal_id = Column(String(100))
    adapter_id = Column(String(50))
    success = Column(Boolean, nullable=False)
    error_message = Column(Text)
    details = Column(JSON)  # JSONB in PostgreSQL
    
    # Relationships
    tenant = relationship("Tenant", back_populates="audit_logs")
    
    __table_args__ = (
        Index('idx_audit_logs_tenant', 'tenant_id'),
        Index('idx_audit_logs_timestamp', 'timestamp'),
    )


<<<<<<< HEAD
class GAMInventory(Base):
    __tablename__ = 'gam_inventory'
    
    id = Column(Integer, primary_key=True)
    tenant_id = Column(String(50), ForeignKey('tenants.tenant_id', ondelete='CASCADE'), nullable=False)
    inventory_type = Column(String(20), nullable=False)  # 'ad_unit', 'placement', 'label'
    inventory_id = Column(String(50), nullable=False)  # GAM ID
    name = Column(String(255), nullable=False)
    path = Column(JSON)  # Array of path components for ad units
    status = Column(String(20), nullable=False)
    inventory_metadata = Column(JSON)  # Full inventory details
    last_synced = Column(DateTime, nullable=False, default=func.now())
    created_at = Column(DateTime, nullable=False, default=func.now())
    updated_at = Column(DateTime, nullable=False, default=func.now(), onupdate=func.now())
    
    # Relationships
    tenant = relationship("Tenant")
    
    __table_args__ = (
        UniqueConstraint('tenant_id', 'inventory_type', 'inventory_id', name='uq_gam_inventory'),
        Index('idx_gam_inventory_tenant', 'tenant_id'),
        Index('idx_gam_inventory_type', 'inventory_type'),
        Index('idx_gam_inventory_status', 'status'),
    )


class ProductInventoryMapping(Base):
    __tablename__ = 'product_inventory_mappings'
    
    id = Column(Integer, primary_key=True)
    tenant_id = Column(String(50), ForeignKey('tenants.tenant_id', ondelete='CASCADE'), nullable=False)
    product_id = Column(String(50), nullable=False)
    inventory_type = Column(String(20), nullable=False)  # 'ad_unit' or 'placement'
    inventory_id = Column(String(50), nullable=False)  # GAM inventory ID
    is_primary = Column(Boolean, default=False)  # Primary targeting for the product
    created_at = Column(DateTime, nullable=False, default=func.now())
    
    # Add foreign key constraint for product
    __table_args__ = (
        ForeignKeyConstraint(
            ['tenant_id', 'product_id'],
            ['products.tenant_id', 'products.product_id'],
            ondelete='CASCADE'
        ),
        Index('idx_product_inventory_mapping', 'tenant_id', 'product_id'),
        UniqueConstraint('tenant_id', 'product_id', 'inventory_type', 'inventory_id', 
                        name='uq_product_inventory'),
    )

=======
class SuperadminConfig(Base):
    __tablename__ = 'superadmin_config'
    
    config_key = Column(String(100), primary_key=True)
    config_value = Column(Text)
    description = Column(Text)
    updated_at = Column(DateTime, server_default=func.now(), onupdate=func.now())
    updated_by = Column(String(255))


class AdapterConfig(Base):
    __tablename__ = 'adapter_config'
    
    tenant_id = Column(String(50), ForeignKey('tenants.tenant_id', ondelete='CASCADE'), primary_key=True)
    adapter_type = Column(String(50), nullable=False)
    
    # Mock adapter
    mock_dry_run = Column(Boolean)
    
    # Google Ad Manager
    gam_network_code = Column(String(50))
    gam_refresh_token = Column(Text)
    gam_company_id = Column(String(50))
    gam_trafficker_id = Column(String(50))
    gam_manual_approval_required = Column(Boolean, default=False)
    
    # Kevel
    kevel_network_id = Column(String(50))
    kevel_api_key = Column(String(100))
    kevel_manual_approval_required = Column(Boolean, default=False)
    
    # Triton
    triton_station_id = Column(String(50))
    triton_api_key = Column(String(100))
    
    created_at = Column(DateTime, server_default=func.now())
    updated_at = Column(DateTime, server_default=func.now(), onupdate=func.now())
    
    # Relationships
    tenant = relationship("Tenant", back_populates="adapter_config")
    
    __table_args__ = (
        Index('idx_adapter_config_type', 'adapter_type'),
    )
>>>>>>> 4e127975
<|MERGE_RESOLUTION|>--- conflicted
+++ resolved
@@ -230,7 +230,52 @@
     )
 
 
-<<<<<<< HEAD
+class SuperadminConfig(Base):
+    __tablename__ = 'superadmin_config'
+    
+    config_key = Column(String(100), primary_key=True)
+    config_value = Column(Text)
+    description = Column(Text)
+    updated_at = Column(DateTime, server_default=func.now(), onupdate=func.now())
+    updated_by = Column(String(255))
+
+
+class AdapterConfig(Base):
+    __tablename__ = 'adapter_config'
+    
+    tenant_id = Column(String(50), ForeignKey('tenants.tenant_id', ondelete='CASCADE'), primary_key=True)
+    adapter_type = Column(String(50), nullable=False)
+    
+    # Mock adapter
+    mock_dry_run = Column(Boolean)
+    
+    # Google Ad Manager
+    gam_network_code = Column(String(50))
+    gam_refresh_token = Column(Text)
+    gam_company_id = Column(String(50))
+    gam_trafficker_id = Column(String(50))
+    gam_manual_approval_required = Column(Boolean, default=False)
+    
+    # Kevel
+    kevel_network_id = Column(String(50))
+    kevel_api_key = Column(String(100))
+    kevel_manual_approval_required = Column(Boolean, default=False)
+    
+    # Triton
+    triton_station_id = Column(String(50))
+    triton_api_key = Column(String(100))
+    
+    created_at = Column(DateTime, server_default=func.now())
+    updated_at = Column(DateTime, server_default=func.now(), onupdate=func.now())
+    
+    # Relationships
+    tenant = relationship("Tenant", back_populates="adapter_config")
+    
+    __table_args__ = (
+        Index('idx_adapter_config_type', 'adapter_type'),
+    )
+
+
 class GAMInventory(Base):
     __tablename__ = 'gam_inventory'
     
@@ -278,51 +323,4 @@
         Index('idx_product_inventory_mapping', 'tenant_id', 'product_id'),
         UniqueConstraint('tenant_id', 'product_id', 'inventory_type', 'inventory_id', 
                         name='uq_product_inventory'),
-    )
-
-=======
-class SuperadminConfig(Base):
-    __tablename__ = 'superadmin_config'
-    
-    config_key = Column(String(100), primary_key=True)
-    config_value = Column(Text)
-    description = Column(Text)
-    updated_at = Column(DateTime, server_default=func.now(), onupdate=func.now())
-    updated_by = Column(String(255))
-
-
-class AdapterConfig(Base):
-    __tablename__ = 'adapter_config'
-    
-    tenant_id = Column(String(50), ForeignKey('tenants.tenant_id', ondelete='CASCADE'), primary_key=True)
-    adapter_type = Column(String(50), nullable=False)
-    
-    # Mock adapter
-    mock_dry_run = Column(Boolean)
-    
-    # Google Ad Manager
-    gam_network_code = Column(String(50))
-    gam_refresh_token = Column(Text)
-    gam_company_id = Column(String(50))
-    gam_trafficker_id = Column(String(50))
-    gam_manual_approval_required = Column(Boolean, default=False)
-    
-    # Kevel
-    kevel_network_id = Column(String(50))
-    kevel_api_key = Column(String(100))
-    kevel_manual_approval_required = Column(Boolean, default=False)
-    
-    # Triton
-    triton_station_id = Column(String(50))
-    triton_api_key = Column(String(100))
-    
-    created_at = Column(DateTime, server_default=func.now())
-    updated_at = Column(DateTime, server_default=func.now(), onupdate=func.now())
-    
-    # Relationships
-    tenant = relationship("Tenant", back_populates="adapter_config")
-    
-    __table_args__ = (
-        Index('idx_adapter_config_type', 'adapter_type'),
-    )
->>>>>>> 4e127975
+    )