#!/usr/bin/env python3
"""
Comprehensive end-to-end simulation of the AdCP Sales Agent lifecycle.
Demonstrates the full workflow from planning through campaign completion.
"""

import asyncio
from datetime import date, timedelta
from typing import Dict, List, Optional
from fastmcp.client import Client
from fastmcp.client.transports import StreamableHttpTransport
from rich.console import Console
from rich.rule import Rule
from rich.table import Table
from rich.panel import Panel
from rich.progress import track
import time

from schemas import *

console = Console()

# Principal tokens - these match what's in database.py
PURINA_TOKEN = "purina_token"
ACME_TOKEN = "acme_corp_token"

class FullLifecycleSimulation:
    """Complete AdCP Sales Agent lifecycle simulation with time progression."""
    
    def __init__(self, server_url: str, token: str, principal_id: str):
        headers = {"x-adcp-auth": token}
        transport = StreamableHttpTransport(url=f"{server_url}/mcp/", headers=headers)
        self.client = Client(transport=transport)
        self.principal_id = principal_id
        self.media_buy_id: Optional[str] = None
        self.creative_ids: List[str] = []
        self.products: List[Dict] = []
        
        # Timeline setup - campaign in August 2025
        self.planning_date = date(2025, 6, 5)  # Early June - planning phase
        self.buy_date = date(2025, 6, 15)      # Mid June - make the buy
        self.creative_date = date(2025, 6, 20) # Late June - submit creatives
        self.flight_start = date(2025, 8, 1)   # August 1 - campaign starts
        self.flight_end = date(2025, 8, 15)    # August 15 - campaign ends
        
    async def run(self):
        """Run the complete simulation."""
        console.print(Rule(f"[bold magenta]AdCP Sales Agent Full Lifecycle Simulation[/bold magenta]", style="magenta"))
        console.print(f"[cyan]Principal: {self.principal_id}[/cyan]")
        console.print(f"[cyan]Campaign Period: {self.flight_start} to {self.flight_end}[/cyan]\n")
        
        async with self.client:
            await self._phase_1_planning()
            await self._phase_2_buying()
            await self._phase_3_creatives()
            await self._phase_4_pre_flight()
            await self._phase_5_in_flight()
            await self._phase_6_optimization()
            await self._phase_7_completion()
            
            # Dry run logs are now shown by adapters during execution
            # await self._show_dry_run_logs()
    
    async def _call_tool(self, tool_name: str, params: dict = {}) -> Dict:
        """Call a tool and return structured content."""
        try:
            result = await self.client.call_tool(tool_name, params)
            return result.structured_content if hasattr(result, 'structured_content') else {}
        except Exception as e:
            console.print(f"[red]Error calling {tool_name}: {e}[/red]")
            return {}
    
    def _show_day(self, current_date: date, activity: str):
        """Display current simulation day and activity."""
        console.print(f"\n[bold blue]📅 {current_date.strftime('%B %d, %Y')}[/bold blue] - {activity}")
        time.sleep(0.5)  # Small delay for visual effect
    
    async def _phase_1_planning(self):
        """Phase 1: Planning - Review available products."""
        console.print(Rule("[bold cyan]Phase 1: Planning & Discovery[/bold cyan]", style="cyan"))
        
        self._show_day(self.planning_date, "Beginning campaign planning")
        
        # Explain the discovery process
        console.print("\n[dim]💡 The discover_products tool uses natural language to find relevant inventory.[/dim]")
        console.print("[dim]   This abstracts away platform-specific terminology and product codes.[/dim]\n")
        
        # Natural language discovery
        brief = "Looking for video and audio inventory to reach pet owners during prime time and drive time"
        console.print(f"[yellow]Campaign Brief:[/yellow] {brief}")
        
        console.print("\n[yellow]Calling get_products...[/yellow]")
        products_response = await self._call_tool("get_products", {
            "req": {"brief": brief}
        })
        self.products = products_response.get("products", [])
        
        if self.products:
            table = Table(title="Available Media Products")
            table.add_column("Product ID", style="cyan")
            table.add_column("Name", style="green")
            table.add_column("Type", style="yellow")
            table.add_column("Price", style="magenta")
            table.add_column("Match Reason", style="dim")
            
            for product in self.products:
                price = f"${product.get('cpm', 'Variable')} CPM" if product.get('is_fixed_price') else "Variable"
                table.add_row(
                    product.get('product_id', ''),
                    product.get('name', ''),
                    product.get('delivery_type', ''),
                    price,
                    "AI-matched based on brief"
                )
            
            console.print(table)
            console.print(f"\n[green]✓ Found {len(self.products)} available products[/green]")
        else:
            console.print("[red]✗ No products available[/red]")
    
    async def _phase_2_buying(self):
        """Phase 2: Create the media buy."""
        console.print(Rule("[bold cyan]Phase 2: Media Buy Creation[/bold cyan]", style="cyan"))
        
        self._show_day(self.buy_date, "Executing media buy")
        
        # Explain the buying process
        console.print("\n[dim]💡 The create_media_buy tool converts product selections into platform-specific[/dim]")
        console.print("[dim]   campaigns (Orders in GAM, Campaigns in Kevel/Triton).[/dim]\n")
        
        # First, get availability and pricing
        console.print("[yellow]Step 1: Checking availability and pricing...[/yellow]")
        avails_request = {
            "product_ids": ["prod_video_guaranteed_sports", "prod_audio_streaming_targeted"],
            "start_date": self.flight_start.isoformat(),
            "end_date": self.flight_end.isoformat(),
            "budget": 50000.00,
            "targeting_overlay": {
                # Geographic targeting (OpenRTB aligned)
                "geo_country_any_of": ["US"],
                "geo_region_any_of": ["CA", "NY"],  # California, New York
                "geo_metro_any_of": ["501", "803"],  # NYC, LA DMAs
                # Device targeting
                "device_type_any_of": ["mobile", "desktop", "ctv"],
                "os_any_of": ["iOS", "Android"],
                # Media types
                "media_type_any_of": ["video", "display"],
                # Audience targeting
                "audience_segment_any_of": ["3p:pet_owners", "behavior:pet_supplies_shoppers"],
                # Content targeting
                "content_category_any_of": ["IAB8", "IAB16"],  # Pets, Family & Parenting
                "content_category_none_of": ["IAB7", "IAB14"],  # Health, Society
                # Keywords targeting not in standard schema - would go in custom
                # Time-based targeting
                "dayparting": {
                    "timezone": "America/New_York",
                    "schedules": [
                        {
                            "days": [1, 2, 3, 4, 5],  # Weekdays
                            "start_hour": 6,
                            "end_hour": 9
                        },
                        {
                            "days": [1, 2, 3, 4, 5],  # Weekday evenings
                            "start_hour": 18,
                            "end_hour": 22
                        },
                        {
                            "days": [0, 6],  # Weekends
                            "start_hour": 8,
                            "end_hour": 22
                        }
                    ]
                },
                # Frequency control - suppress for 30 minutes after impression
                "frequency_cap": {
                    "suppress_minutes": 30,
                    "scope": "media_buy"
                }
            }
        }
        
        # Show the API call structure
        console.print(Panel(
            f"[cyan]get_avails Request:[/cyan]\n"
            f"  products: video + audio\n"
            f"  dates: {self.flight_start} to {self.flight_end}\n"
            f"  budget: $50,000\n"
            f"  targeting:\n"
            f"    • geo: US (CA, NY) + metros 501, 803\n"
            f"    • devices: mobile, desktop, ctv\n"
            f"    • media: video, display\n"
            f"    • audiences: pet owners & shoppers\n"
            f"    • dayparts: weekday mornings/evenings + weekends\n"
            f"    • frequency: 5/day/user",
            title="API Call",
            border_style="dim"
        ))
        
        avails_response = await self._call_tool("get_avails", avails_request)
        packages = avails_response.get("packages", [])
        
        if packages:
            console.print(f"\n[green]✓ Found {len(packages)} available packages[/green]")
            for pkg in packages:
                console.print(f"  • {pkg.get('name')}: {pkg.get('impressions'):,} imps @ ${pkg.get('cpm')} CPM = ${pkg.get('total_cost'):,.2f}")
        
        # Now create the buy from selected packages
        console.print("\n[yellow]Step 2: Creating media buy from selected packages...[/yellow]")
        selected_packages = [pkg["package_id"] for pkg in packages[:2]]  # Select first 2
        
        buy_request = {
            "packages": selected_packages,
            "po_number": f"PO-{self.principal_id.upper()}-{self.flight_start.year}-{self.flight_start.month:02d}",
            "total_budget": 50000.00,
            "targeting_overlay": avails_request["targeting_overlay"],
            "pacing": "even"
        }
        
        console.print(Panel(
            f"[cyan]create_media_buy Request:[/cyan]\n"
            f"  packages: {len(selected_packages)} selected\n"
            f"  po_number: {buy_request['po_number']}\n"
            f"  pacing: even delivery\n"
            f"  [dim]Note: Platform will create Order/Campaign[/dim]",
            title="API Call",
            border_style="dim"
        ))
        
        buy_response = await self._call_tool("create_media_buy", buy_request)
        self.media_buy_id = buy_response.get("media_buy_id")
        
        if self.media_buy_id:
            console.print(f"\n[green]✓ Media buy created: {self.media_buy_id}[/green]")
        else:
            console.print("[red]✗ Failed to create media buy[/red]")
            console.print(f"[red]Response: {buy_response}[/red]")
            raise Exception("Media buy creation failed - cannot continue simulation")
    
    async def _phase_3_creatives(self):
        """Phase 3: Submit and monitor creative approval."""
        console.print(Rule("[bold cyan]Phase 3: Creative Submission & Approval[/bold cyan]", style="cyan"))
        
        self._show_day(self.creative_date, "Submitting creative assets")
        
        # Explain creative submission
        console.print("\n[dim]💡 The add_creative_assets tool handles platform-specific creative formats:[/dim]")
        console.print("[dim]   - GAM: VAST XML for video, image URLs for display[/dim]")
        console.print("[dim]   - Kevel: Template-based or direct URLs[/dim]")
        console.print("[dim]   - Triton: Audio files only[/dim]\n")
        
<<<<<<< HEAD
        # Check current implementation - using legacy add_creative_assets for now
=======
        # Using the correct add_creative_assets tool
>>>>>>> c34ae662
        creatives_request = {
            "media_buy_id": self.media_buy_id,
            "creatives": [
                {
                    "creative_id": "cr_purina_dog_30s_v1",
                    "format_id": "fmt_video_30s",
                    "content_uri": "https://cdn.purina.com/vast/dog_chow_30s_v1.xml"
                },
                {
                    "creative_id": "cr_purina_cat_30s_v1",
                    "format_id": "fmt_video_30s", 
                    "content_uri": "https://cdn.purina.com/vast/cat_chow_30s_v1.xml"
                }
            ]
        }
        
        console.print(Panel(
            f"[cyan]add_creative_assets Request:[/cyan]\n"
            f"  Format: VAST XML for video\n"
            f"  Count: 2 creatives (dog & cat variants)\n"
            f"  [dim]Platform will validate and approve[/dim]",
            title="API Call",
            border_style="dim"
        ))
        
        console.print("\n[yellow]Submitting 2 video creatives for approval...[/yellow]")
        submit_response = await self._call_tool("add_creative_assets", {"req": creatives_request})
        
        # Check initial status
        statuses = submit_response.get("statuses", [])
        for status in statuses:
            self.creative_ids.append(status.get("creative_id"))
            console.print(f"  • {status.get('creative_id')}: {status.get('status', 'unknown')}")
        
        # Simulate daily approval checks
        console.print("\n[yellow]Monitoring creative approval process...[/yellow]")
        
        approval_days = [
            self.creative_date + timedelta(days=1),
            self.creative_date + timedelta(days=2),
            self.creative_date + timedelta(days=3)
        ]
        
        for check_date in approval_days:
            self._show_day(check_date, "Checking creative approval status")
            
            status_response = await self._call_tool("check_creative_status", {
                "req": {"creative_ids": self.creative_ids}
            })
            
            all_approved = True
            for status in status_response.get("statuses", []):
                status_val = status.get("status", "unknown")
                emoji = "✓" if status_val == "approved" else "⏳"
                console.print(f"  {emoji} {status.get('creative_id')}: {status_val}")
                if status_val != "approved":
                    all_approved = False
            
            if all_approved:
                console.print("\n[green]✓ All creatives approved![/green]")
                break
    
    async def _phase_4_pre_flight(self):
        """Phase 4: Pre-flight checks and preparation."""
        console.print(Rule("[bold cyan]Phase 4: Pre-Flight Preparation[/bold cyan]", style="cyan"))
        
        # Check a few days before launch
        pre_flight_date = self.flight_start - timedelta(days=2)
        self._show_day(pre_flight_date, "Pre-flight system checks")
        
        console.print("\n[yellow]Verifying campaign setup...[/yellow]")
        
        # Get current delivery status (should show as scheduled)
        delivery_response = await self._call_tool("get_media_buy_delivery", {
            "req": {
                "media_buy_ids": [self.media_buy_id],  # Single buy as array
                "today": pre_flight_date.isoformat()
            }
        })
        
        # Extract single buy data from deliveries array
        deliveries = delivery_response.get("deliveries", [])
        delivery_data = deliveries[0] if deliveries else {}
        
        status = delivery_data.get("status", "unknown")
        console.print(f"  • Campaign status: {status}")
        console.print(f"  • Days until launch: 2")
        console.print(f"  • Budget allocated: ${self.total_budget:,.2f}")
        
        if status == "scheduled":
            console.print("\n[green]✓ Campaign ready for launch[/green]")
        else:
            console.print(f"\n[yellow]⚠️  Unexpected status: {status}[/yellow]")
    
    async def _phase_5_in_flight(self):
        """Phase 5: Monitor daily performance during flight."""
        console.print(Rule("[bold cyan]Phase 5: In-Flight Monitoring[/bold cyan]", style="cyan"))
        
        # Monitor key days during the flight
        monitoring_days = [
            (self.flight_start, "Campaign launch day"),
            (self.flight_start + timedelta(days=2), "Early performance check"),
            (self.flight_start + timedelta(days=5), "Mid-flight review"),
            (self.flight_start + timedelta(days=8), "Performance analysis")
        ]
        
        daily_data = []
        
        for check_date, description in monitoring_days:
            self._show_day(check_date, description)
            
            delivery_response = await self._call_tool("get_media_buy_delivery", {
                "req": {
                    "media_buy_ids": [self.media_buy_id],  # Single buy as array
                    "today": check_date.isoformat()
                }
            })
            
            # Extract single buy data from deliveries array
            deliveries = delivery_response.get("deliveries", [])
            delivery_data = deliveries[0] if deliveries else {}
            
            # Store data for trend analysis
            daily_data.append({
                "date": check_date,
                "spend": delivery_data.get("spend", 0),
                "impressions": delivery_data.get("impressions", 0),
                "pacing": delivery_data.get("pacing", "unknown")
            })
            
            # Display current metrics
            days_elapsed = delivery_data.get("days_elapsed", 0)
            total_days = delivery_data.get("total_days", 0)
            progress = (days_elapsed / total_days * 100) if total_days > 0 else 0
            
            console.print(f"\n  📊 Day {days_elapsed} of {total_days} ({progress:.1f}% complete)")
            console.print(f"  💰 Spend: ${delivery_data.get('spend', 0):,.2f}")
            console.print(f"  👁️  Impressions: {delivery_data.get('impressions', 0):,}")
            console.print(f"  📈 Pacing: {delivery_data.get('pacing', 'unknown')}")
            
            # Calculate effective CPM
            if delivery_data.get('impressions', 0) > 0:
                ecpm = delivery_data.get('spend', 0) / delivery_data.get('impressions', 0) * 1000
                console.print(f"  💵 Effective CPM: ${ecpm:.2f}")
        
        # Show performance trend
        self._show_performance_trend(daily_data)
    
    def _show_performance_trend(self, daily_data: List[Dict]):
        """Display a simple performance trend visualization."""
        console.print("\n[bold yellow]Performance Trend:[/bold yellow]")
        
        max_impressions = max(d['impressions'] for d in daily_data) if daily_data else 1
        
        for data in daily_data:
            bar_length = int((data['impressions'] / max_impressions) * 40) if max_impressions > 0 else 0
            bar = "█" * bar_length
            
            console.print(
                f"{data['date'].strftime('%m/%d')}: {bar} "
                f"{data['impressions']:,} imps (${data['spend']:,.0f})"
            )
    
    async def _phase_6_optimization(self):
        """Phase 6: Mid-flight optimization."""
        console.print(Rule("[bold cyan]Phase 6: Mid-Flight Optimization[/bold cyan]", style="cyan"))
        
        optimization_date = self.flight_start + timedelta(days=7)
        self._show_day(optimization_date, "Optimization review")
        
        console.print("\n[yellow]Analyzing performance for optimization opportunities...[/yellow]")
        
        # Get current performance
        delivery_response = await self._call_tool("get_media_buy_delivery", {
            "req": {
                "media_buy_ids": [self.media_buy_id],  # Single buy as array
                "today": optimization_date.isoformat()
            }
        })
        
        # Send performance feedback to the ad server
        console.print("\n[yellow]Sending performance index feedback to ad server...[/yellow]")
        
        # Simulate different performance for the product
        # In reality, this would be based on actual business metrics
        performance_index = 1.2 if delivery_response.get("pacing") == "on_track" else 0.85
        
        performance_request = {
            "media_buy_id": self.media_buy_id,
            "performance_data": [
                {
                    "product_id": "prod_video_guaranteed_sports",
                    "performance_index": performance_index,
                    "confidence_score": 0.92
                }
            ]
        }
        
        perf_response = await self._call_tool("update_performance_index", {"req": performance_request})
        
        if perf_response.get("status") == "success":
            console.print(f"\n[green]✓ Performance index updated: {performance_index:.2f}[/green]")
        
        pacing = delivery_response.get("pacing", "unknown")
        
        if pacing == "under_delivery":
            console.print("\n[yellow]⚠️  Campaign under-delivering. Applying optimizations...[/yellow]")
            
            # Explain the update semantics
            console.print("\n[dim]💡 The update_media_buy tool uses PATCH semantics:[/dim]")
            console.print("[dim]   - Only fields provided are updated[/dim]")
            console.print("[dim]   - Unlisted packages remain unchanged[/dim]\n")
            
            # Use the new update_media_buy API to expand reach
            update_request = {
                "media_buy_id": self.media_buy_id,
                "targeting_overlay": {
                    # Expand geographic reach
                    "geo_region_any_of": ["CA", "NY", "TX", "FL"],  # Add Texas, Florida
                    "geo_metro_any_of": ["501", "803", "602", "623"],  # Add Chicago, Dallas
                    # Add more devices (including tablet)
                    "device_type_any_of": ["mobile", "desktop", "ctv", "tablet"],
                    # Expand audiences
                    "audience_segment_any_of": ["3p:pet_owners", "behavior:pet_supplies_shoppers", "demo:families_with_children"],
                    # Relax content exclusions
                    "content_category_none_of": ["IAB7"],  # Only exclude health/fitness
                    # Extend dayparting
                    "dayparting": {
                        "timezone": "America/New_York",
                        "schedules": [
                            {
                                "days": [0, 1, 2, 3, 4, 5, 6],  # All days
                                "start_hour": 6,
                                "end_hour": 23  # Extended hours
                            }
                        ]
                    }
                },
                "packages": [
                    {
                        "package_id": "pkg_video_sports",
                        "budget": 30000,  # Increase budget
                        "pacing": "asap",  # Accelerate delivery
                        "targeting_overlay": {  # Package-specific refinement
                            # Keywords would go in custom targeting
                            "custom": {
                                "keywords": ["puppy", "kitten", "pet adoption"]
                            }
                        }
                    }
                ]
            }
            
            console.print(Panel(
                f"[cyan]update_media_buy Request:[/cyan]\n"
                f"  Campaign Updates:\n"
                f"    • Expand geo: +TX, FL, DMAs 602/623\n"
                f"    • Add device: tablet\n"
                f"    • Add audience: families w/ children\n"
                f"    • Extend dayparts: 6am-11pm all days\n"
                f"  Package Updates (video_sports only):\n"
                f"  Package: Increase budget to $30k\n"
                f"  Pacing: Switch to ASAP\n"
                f"  [dim]Other packages unchanged[/dim]",
                title="API Call",
                border_style="dim"
            ))
            
            update_response = await self._call_tool("update_media_buy", update_request)
            
            if update_response.get("status") == "success":
                console.print("\n[green]✓ Optimizations applied successfully[/green]")
            else:
                console.print("\n[red]✗ Failed to apply optimizations[/red]")
        
        elif pacing == "over_delivery":
            console.print("\n[yellow]📈 Campaign over-delivering. Consider increasing budget.[/yellow]")
        
        else:
            console.print("\n[green]✓ Campaign pacing on track. No optimization needed.[/green]")
    
    async def _phase_7_completion(self):
        """Phase 7: Campaign completion and final reporting."""
        console.print(Rule("[bold cyan]Phase 7: Campaign Completion[/bold cyan]", style="cyan"))
        
        # Check final day
        completion_date = self.flight_end + timedelta(days=1)
        self._show_day(completion_date, "Campaign completed - final report")
        
        final_response = await self._call_tool("get_media_buy_delivery", {
            "req": {
                "media_buy_ids": [self.media_buy_id],  # Single buy as array
                "today": completion_date.isoformat()
            }
        })
        
        # Extract single buy data from deliveries array
        deliveries = final_response.get("deliveries", [])
        final_data = deliveries[0] if deliveries else {}
        
        # Display final results
        console.print("\n[bold green]📊 Final Campaign Report[/bold green]")
        cpm_text = f"[bold]Effective CPM:[/bold] ${final_data.get('spend', 0) / final_data.get('impressions', 0) * 1000:.2f}" if final_data.get('impressions', 0) > 0 else ""
        console.print(Panel(
            f"[bold]Campaign ID:[/bold] {self.media_buy_id}\n"
            f"[bold]Status:[/bold] {final_data.get('status', 'unknown')}\n"
            f"[bold]Total Spend:[/bold] ${final_data.get('spend', 0):,.2f}\n"
            f"[bold]Total Impressions:[/bold] {final_data.get('impressions', 0):,}\n"
            f"{cpm_text}",
            title="Campaign Summary",
            border_style="green"
        ))
        
        # Test bulk delivery retrieval with unified endpoint
        console.print("\n[yellow]Testing bulk delivery retrieval (all buys)...[/yellow]")
        bulk_response = await self._call_tool("get_media_buy_delivery", {
            "req": {
                "status_filter": "all",  # Get all media buys
                "today": completion_date.isoformat()
            }
        })
        
        if bulk_response:
            console.print("\n[bold cyan]📊 All Media Buys Summary[/bold cyan]")
            console.print(f"  Total active buys: {bulk_response.get('active_count', 0)}")
            console.print(f"  Total spend across all buys: ${bulk_response.get('total_spend', 0):,.2f}")
            console.print(f"  Total impressions: {bulk_response.get('total_impressions', 0):,}")
            
            deliveries = bulk_response.get('deliveries', [])
            if deliveries:
                console.print("\n  Individual buy statuses:")
                for delivery in deliveries:
                    console.print(f"    - {delivery['media_buy_id']}: {delivery['status']} ({delivery['pacing']})")
        
        # Calculate delivery percentage
        budget = 50000.00
        delivery_pct = (final_response.get('spend', 0) / budget * 100) if budget > 0 else 0
        
        console.print(f"\n[bold]Budget Utilization:[/bold] {delivery_pct:.1f}%")
        
        if delivery_pct >= 95:
            console.print("[green]✓ Excellent delivery - budget fully utilized[/green]")
        elif delivery_pct >= 80:
            console.print("[yellow]✓ Good delivery - majority of budget utilized[/yellow]")
        else:
            console.print("[red]⚠️  Under-delivery - significant budget remaining[/red]")
        
        console.print("\n[bold magenta]🎉 Campaign lifecycle complete![/bold magenta]")
    
    async def _show_dry_run_logs(self):
        """Retrieve and display dry run logs if available."""
        try:
            logs_response = await self._call_tool("get_dry_run_logs", {})
            dry_run_logs = logs_response.get("dry_run_logs", [])
            
            if dry_run_logs:
                console.print(Rule("[bold yellow]Dry Run: Adapter Calls[/bold yellow]", style="yellow"))
                console.print("\n[dim]The following adapter calls would have been made:[/dim]\n")
                
                for log in dry_run_logs:
                    console.print(f"  [dim]{log}[/dim]")
                
                console.print(f"\n[bold yellow]Total adapter calls: {len(dry_run_logs)}[/bold yellow]")
        except Exception as e:
            # Dry run logs might not be available in all environments
            pass


async def main():
    """Run the full lifecycle simulation."""
    import sys
    import argparse
    
    parser = argparse.ArgumentParser(description="Run AdCP Sales Agent full lifecycle simulation")
    parser.add_argument("server_url", nargs="?", default="http://127.0.0.1:8000", 
                       help="Server URL (default: http://127.0.0.1:8000)")
    parser.add_argument("--token", default=PURINA_TOKEN,
                       help=f"Authentication token (default: {PURINA_TOKEN})")
    parser.add_argument("--principal", default="purina",
                       help="Principal ID (default: purina)")
    
    args = parser.parse_args()
    
    # Run simulation
    sim = FullLifecycleSimulation(
        server_url=args.server_url,
        token=args.token,
        principal_id=args.principal
    )
    
    await sim.run()


if __name__ == "__main__":
    asyncio.run(main())<|MERGE_RESOLUTION|>--- conflicted
+++ resolved
@@ -249,11 +249,7 @@
         console.print("[dim]   - Kevel: Template-based or direct URLs[/dim]")
         console.print("[dim]   - Triton: Audio files only[/dim]\n")
         
-<<<<<<< HEAD
-        # Check current implementation - using legacy add_creative_assets for now
-=======
         # Using the correct add_creative_assets tool
->>>>>>> c34ae662
         creatives_request = {
             "media_buy_id": self.media_buy_id,
             "creatives": [
