{% extends "base.html" %}

{% block title %}{{ tenant.name }} - AdCP Admin{% endblock %}

{% block content %}
<div class="card">
    <h2>{{ tenant.name }}</h2>
    
    <div style="display: grid; grid-template-columns: repeat(auto-fit, minmax(200px, 1fr)); gap: 1.5rem; margin-top: 1.5rem;">
        <div>
            <strong style="color: #666; font-size: 0.9em;">Ad Server</strong>
            <div style="font-size: 1.2em; margin-top: 0.25rem;">
                {% if tenant.active_adapter %}
                    {% if tenant.active_adapter == 'mock' %}
                        <span style="color: #95a5a6;">Mock (Testing)</span>
                    {% elif tenant.active_adapter == 'google_ad_manager' %}
                        <span style="color: #3498db;">Google Ad Manager</span>
                    {% elif tenant.active_adapter == 'kevel' %}
                        <span style="color: #9b59b6;">Kevel</span>
                    {% elif tenant.active_adapter == 'triton' %}
                        <span style="color: #e67e22;">Triton Digital</span>
                    {% else %}
                        {{ tenant.active_adapter|upper }}
                    {% endif %}
                {% else %}
                    <span style="color: #e74c3c;">Not Configured</span>
                {% endif %}
            </div>
        </div>
        
        <div>
            <strong style="color: #666; font-size: 0.9em;">Active Media Buys</strong>
            <div style="font-size: 1.8em; font-weight: bold; margin-top: 0.25rem; color: #2c3e50;">
                {{ tenant.active_media_buys }}
            </div>
        </div>
        
        <div>
            <strong style="color: #666; font-size: 0.9em;">Active Spend</strong>
            <div style="font-size: 1.5em; font-weight: bold; margin-top: 0.25rem; color: #27ae60;">
                ${{ "{:,.0f}".format(tenant.total_active_spend) }}
            </div>
        </div>
        
        <div>
            <strong style="color: #666; font-size: 0.9em;">Pending Tasks</strong>
            <div style="font-size: 1.8em; font-weight: bold; margin-top: 0.25rem;">
                {% if tenant.pending_tasks > 0 %}
                    <span style="color: #f39c12;">{{ tenant.pending_tasks }}</span>
                {% else %}
                    <span style="color: #27ae60;">0</span>
                {% endif %}
            </div>
        </div>
        
        <div>
            <strong style="color: #666; font-size: 0.9em;">Active Users</strong>
            <div style="font-size: 1.8em; font-weight: bold; margin-top: 0.25rem; color: #2c3e50;">
                {{ tenant.active_users }}
            </div>
        </div>
        
        <div>
            <strong style="color: #666; font-size: 0.9em;">Status</strong>
            <div style="margin-top: 0.5rem;">
                {% if tenant.is_active %}
                <span class="status status-active" style="font-size: 1.1em;">Active</span>
                {% else %}
                <span class="status status-inactive" style="font-size: 1.1em;">Inactive</span>
                {% endif %}
            </div>
        </div>
    </div>
    
    <div style="margin-top: 1.5rem; padding-top: 1rem; border-top: 1px solid #e0e0e0; display: flex; justify-content: space-between; align-items: center; color: #666; font-size: 0.85em;">
        <div>
            <strong>Tenant ID:</strong> <code>{{ tenant.tenant_id }}</code> &nbsp;&nbsp;|&nbsp;&nbsp;
            <strong>URL:</strong> 
            {% if tenant.subdomain == 'localhost' %}
            <code>http://localhost:8080</code>
            {% else %}
            <code>http://{{ tenant.subdomain }}.localhost:8080</code>
            {% endif %}
        </div>
        <div>
            {% if tenant.created_at %}
                {% if tenant.created_at is string %}
                    Created {{ tenant.created_at[:10] }}
                {% else %}
                    Created {{ tenant.created_at.strftime('%Y-%m-%d') }}
                {% endif %}
            {% else %}
                Created N/A
            {% endif %}
        </div>
    </div>
</div>

{% if not setup_complete %}
<div class="card" style="background: #fff3cd; border: 1px solid #ffeaa7; margin-top: 1rem;">
    <div style="display: flex; align-items: center; gap: 1rem;">
        <div style="font-size: 2em;">⚠️</div>
        <div style="flex: 1;">
            <h3 style="margin: 0; color: #856404;">Setup Incomplete</h3>
            <p style="margin: 0.5rem 0; color: #856404;">
                Please complete the configuration for all required tabs below. Start with the Ad Server Setup tab to connect your ad server.
            </p>
        </div>
    </div>
</div>
{% endif %}

<div class="tabs">
    {% if session.role == 'super_admin' %}
    <div class="tab active" data-tab="authorization">Authorization</div>
    <div class="tab" data-tab="adserver">
        Ad Server Setup {% if not tab_status.adserver %}⚠️{% endif %}
    </div>
    <div class="tab" data-tab="config">Configuration</div>
    {% else %}
    <div class="tab active" data-tab="adserver">
        Ad Server Setup {% if not tab_status.adserver %}⚠️{% endif %}
    </div>
    <div class="tab" data-tab="config">Configuration</div>
    {% endif %}
    <div class="tab" data-tab="users">Users</div>
    <div class="tab" data-tab="principals">
        Principals {% if not tab_status.principals %}⚠️{% endif %}
    </div>
    <div class="tab" data-tab="products">
        Products {% if not tab_status.products %}⚠️{% endif %}
    </div>
    <div class="tab" data-tab="formats">
        Creative Formats {% if not tab_status.formats %}⚠️{% endif %}
    </div>
    <div class="tab" data-tab="integrations">Integrations</div>
    <div class="tab" data-tab="tokens">API Tokens</div>
    {% if tenant.active_adapter == 'google_ad_manager' %}
    <a href="/tenant/{{ tenant.tenant_id }}/inventory" class="tab" style="text-decoration: none; color: inherit;">Inventory →</a>
    <a href="/tenant/{{ tenant.tenant_id }}/targeting" class="tab" style="text-decoration: none; color: inherit;">Targeting →</a>
    {% endif %}
    <a href="/tenant/{{ tenant.tenant_id }}/operations" class="tab" style="text-decoration: none; color: inherit;">Operations →</a>
    <a href="/tenant/{{ tenant.tenant_id }}/policy" class="tab" style="text-decoration: none; color: inherit;">Policy Settings →</a>
</div>

{% if session.role == 'super_admin' %}
<div id="authorization" class="tab-content active">
    <div class="card">
        <h3>User Authorization</h3>
        
        <div style="margin-bottom: 2rem; padding: 1rem; background: #f0f8ff; border-radius: 4px;">
            <h4 style="margin-top: 0;">Tenant Login URL</h4>
            <code style="font-size: 14px;">http://localhost:{{ admin_port }}/tenant/{{ tenant.tenant_id }}/login</code>
            <p style="margin: 0.5rem 0 0 0; color: #666; font-size: 13px;">
                Share this URL with authorized users to access this tenant directly.
            </p>
        </div>
        
        <div style="margin-bottom: 2rem;">
            <h4>Authorized Email Addresses</h4>
            {% set auth_emails = tenant.authorized_emails or [] %}
            {% if auth_emails %}
            <ul style="list-style: none; padding: 0;">
                {% for email in auth_emails %}
                <li style="padding: 0.5rem; background: #f8f9fa; margin-bottom: 0.25rem; border-radius: 4px;">
                    <code>{{ email }}</code>
                </li>
                {% endfor %}
            </ul>
            {% else %}
            <p style="color: #666;">No specific email addresses authorized.</p>
            {% endif %}
        </div>
        
        <div style="margin-bottom: 2rem;">
            <h4>Authorized Email Domains</h4>
            {% set auth_domains = tenant.authorized_domains or [] %}
            {% if auth_domains %}
            <ul style="list-style: none; padding: 0;">
                {% for domain in auth_domains %}
                <li style="padding: 0.5rem; background: #f8f9fa; margin-bottom: 0.25rem; border-radius: 4px;">
                    <code>@{{ domain }}</code> <span style="color: #666;">(anyone with this email domain)</span>
                </li>
                {% endfor %}
            </ul>
            {% else %}
            <p style="color: #666;">No email domains authorized.</p>
            {% endif %}
        </div>
        
        <p style="color: #666; font-size: 14px;">
            To modify authorization settings, update the JSON configuration in the Configuration tab.
        </p>
    </div>
</div>
{% endif %}

<div id="adserver" class="tab-content {% if session.role != 'super_admin' %}active{% endif %}">
    <div class="card">
        <h3>Ad Server Setup</h3>
        
        {% set ns = namespace(current_adapter=tenant.ad_server, adapter_config=adapter_config) %}
        
        {% if tenant.active_adapter %}
            <!-- Show current adapter configuration -->
            <div style="background: #e8f5e9; padding: 1rem; border-radius: 8px; margin-bottom: 2rem;">
                <h4 style="margin: 0 0 0.5rem 0; color: #2e7d32;">
                    ✅ Active Ad Server: {{ ns.current_adapter.upper() if ns.current_adapter else 'Unknown' }}
                </h4>
                
                {% if ns.current_adapter == 'mock' %}
                <p style="margin: 0.5rem 0;">
                    You're using the Mock adapter for testing. This doesn't connect to a real ad server.
                </p>
                <ul style="margin: 0.5rem 0; padding-left: 1.5rem;">
                    <li>Perfect for development and testing</li>
                    <li>No external dependencies required</li>
                    <li>Simulates real ad server responses</li>
                </ul>
                
<<<<<<< HEAD
                {% elif ns.current_adapter == 'google_ad_manager' %}
=======
                {% elif ns.current_adapter == 'google_ad_manager' or ns.current_adapter == 'gam' %}
>>>>>>> 4e127975
                <p style="margin: 0.5rem 0;">
                    Connected to Google Ad Manager
                </p>
                <div style="margin-top: 1rem;">
                    <strong>Configuration Status:</strong>
                    <ul style="margin: 0.5rem 0; padding-left: 1.5rem;">
                        {% if ns.adapter_config.get('network_code') %}
                        <li>✅ Network Code: {{ ns.adapter_config.get('network_code') }}</li>
                        {% else %}
                        <li>❌ Network Code: Not configured</li>
                        {% endif %}
                        
                        {% if ns.adapter_config.get('refresh_token') %}
                        <li>✅ OAuth Refresh Token: Configured</li>
                        {% else %}
                        <li>❌ OAuth Refresh Token: Not configured</li>
                        {% endif %}
                        
                        {% if ns.adapter_config.get('company_id') %}
                        <li>✅ Company ID: {{ ns.adapter_config.get('company_id') }}</li>
                        {% else %}
                        <li>❌ Company ID: Not configured</li>
                        {% endif %}
                        
                        {% if ns.adapter_config.get('trafficker_id') %}
                        <li>✅ Trafficker ID: {{ ns.adapter_config.get('trafficker_id') }}</li>
                        {% else %}
                        <li>❌ Trafficker ID: Not configured</li>
                        {% endif %}
                    </ul>
                </div>
                
                {% elif ns.current_adapter == 'kevel' %}
                <p style="margin: 0.5rem 0;">
                    Connected to Kevel (formerly Adzerk)
                </p>
                <div style="margin-top: 1rem;">
                    <strong>Configuration Status:</strong>
                    <ul style="margin: 0.5rem 0; padding-left: 1.5rem;">
                        {% if ns.adapter_config.get('network_id') %}
                        <li>✅ Network ID: {{ ns.adapter_config.get('network_id') }}</li>
                        {% else %}
                        <li>❌ Network ID: Not configured</li>
                        {% endif %}
                        
                        {% if ns.adapter_config.get('api_key') %}
                        <li>✅ API Key: Configured</li>
                        {% else %}
                        <li>❌ API Key: Not configured</li>
                        {% endif %}
                    </ul>
                </div>
                
                {% elif ns.current_adapter == 'triton' %}
                <p style="margin: 0.5rem 0;">
                    Connected to Triton Digital
                </p>
                <div style="margin-top: 1rem;">
                    <strong>Configuration Status:</strong>
                    <ul style="margin: 0.5rem 0; padding-left: 1.5rem;">
                        {% if ns.adapter_config.get('station_id') %}
                        <li>✅ Station ID: {{ ns.adapter_config.get('station_id') }}</li>
                        {% else %}
                        <li>❌ Station ID: Not configured</li>
                        {% endif %}
                        
                        {% if ns.adapter_config.get('api_key') %}
                        <li>✅ API Key: Configured</li>
                        {% else %}
                        <li>❌ API Key: Not configured</li>
                        {% endif %}
                    </ul>
                </div>
                {% endif %}
                
                <div style="margin-top: 1rem;">
                    <button onclick="toggleAdapterSetup()" class="btn btn-secondary">
                        {% if ns.current_adapter == 'mock' %}Change Ad Server{% else %}Reconfigure{% endif %}
                    </button>
                </div>
            </div>
        {% else %}
            <!-- No adapter configured - show setup flow -->
            <div style="background: #fff3cd; padding: 1rem; border-radius: 8px; margin-bottom: 2rem;">
                <h4 style="margin: 0 0 0.5rem 0; color: #856404;">
                    ⚠️ No Ad Server Configured
                </h4>
                <p style="margin: 0;">
                    You need to connect an ad server to start using the Sales Agent. Choose one below to get started.
                </p>
            </div>
        {% endif %}
        
        <div id="adapterSetup" style="{% if tenant.active_adapter %}display: none;{% endif %}">
            <h4>Choose Your Ad Server</h4>
            
            <div style="display: grid; grid-template-columns: repeat(auto-fit, minmax(250px, 1fr)); gap: 1rem; margin-bottom: 2rem;">
                <!-- Mock Adapter -->
                <div class="card" style="border: 2px solid #ddd; cursor: pointer;" onclick="selectAdapter('mock')">
                    <h5>Mock (Testing)</h5>
                    <p style="color: #666; font-size: 14px;">
                        Perfect for development and testing. No external setup required.
                    </p>
                </div>
                
                <!-- Google Ad Manager -->
                <div class="card" style="border: 2px solid #ddd; cursor: pointer;" onclick="selectAdapter('gam')">
                    <h5>Google Ad Manager</h5>
                    <p style="color: #666; font-size: 14px;">
                        Enterprise ad serving platform from Google.
                    </p>
                </div>
                
                <!-- Kevel -->
                <div class="card" style="border: 2px solid #ddd; cursor: pointer;" onclick="selectAdapter('kevel')">
                    <h5>Kevel</h5>
                    <p style="color: #666; font-size: 14px;">
                        API-first ad serving for developers.
                    </p>
                </div>
                
                <!-- Triton Digital -->
                <div class="card" style="border: 2px solid #ddd; cursor: pointer;" onclick="selectAdapter('triton')">
                    <h5>Triton Digital</h5>
                    <p style="color: #666; font-size: 14px;">
                        Audio and podcast advertising platform.
                    </p>
                </div>
            </div>
            
            <!-- Setup forms for each adapter -->
            <div id="mockSetup" class="adapter-setup" style="display: none;">
                <h4>Mock Adapter Setup</h4>
                <p>The mock adapter is ready to use! No configuration needed.</p>
                <form method="POST" action="/tenant/{{ tenant.tenant_id }}/setup_adapter">
                    <input type="hidden" name="adapter" value="mock">
                    <button type="submit" class="btn">Enable Mock Adapter</button>
                </form>
            </div>
            
            <div id="gamSetup" class="adapter-setup" style="display: none;">
                <h4>Google Ad Manager Setup</h4>
                
                <!-- Step 1: Refresh Token -->
                <div id="gamStep1">
                    <div class="form-group">
                        <label for="gam_refresh_token_test">OAuth Refresh Token</label>
                        <input type="text" id="gam_refresh_token_test" 
                               value="{{ adapter_config.get('refresh_token', '') if adapter_config and ns.current_adapter == 'google_ad_manager' else '' }}"
                               placeholder="Your OAuth refresh token">
                        <small>
                            Obtained from OAuth flow using the client credentials configured in 
                            <a href="/settings">Settings</a>
                        </small>
                    </div>
                    <button type="button" onclick="testGAMConnection()" class="btn">Test Connection</button>
                    <button type="button" onclick="cancelSetup()" class="btn btn-secondary">Cancel</button>
                    
                    <div id="gamConnectionResult" style="margin-top: 1rem; display: none;">
                        <div class="alert" id="gamConnectionMessage"></div>
                    </div>
                </div>
                
                <!-- Step 2: Select Network and Details -->
                <div id="gamStep2" style="display: none;">
                    <form method="POST" action="/tenant/{{ tenant.tenant_id }}/setup_adapter">
                        <input type="hidden" name="adapter" value="gam">
                        <input type="hidden" id="gam_refresh_token" name="refresh_token" value="">
                        
                        <div class="form-group">
                            <label for="gam_network_code">Network</label>
                            <select id="gam_network_code" name="network_code" required>
                                <option value="">Select a network...</option>
                            </select>
                            <small>Choose the Google Ad Manager network to connect</small>
                        </div>
                        
                        <div class="form-group">
                            <label for="gam_company_id">Advertiser Company</label>
                            <select id="gam_company_id" name="company_id" required>
                                <option value="">Select a company...</option>
                            </select>
                            <small>Choose your advertiser company</small>
                        </div>
                        
                        <div class="form-group">
                            <label for="gam_trafficker_id">Trafficker User ID</label>
                            <input type="text" id="gam_trafficker_id" name="trafficker_id" required 
                                   placeholder="e.g., 789012">
                            <small>Your user ID: <span id="gamCurrentUserId"></span></small>
                        </div>
                        
                        <button type="submit" class="btn">Connect Google Ad Manager</button>
                        <button type="button" onclick="backToStep1()" class="btn btn-secondary">Back</button>
                    </form>
                </div>
            </div>
            
            <div id="kevelSetup" class="adapter-setup" style="display: none;">
                <h4>Kevel Setup</h4>
                <form method="POST" action="/tenant/{{ tenant.tenant_id }}/setup_adapter">
                    <input type="hidden" name="adapter" value="kevel">
                    
                    <div class="form-group">
                        <label for="kevel_network_id">Network ID</label>
                        <input type="text" id="kevel_network_id" name="network_id" required 
                               placeholder="e.g., 12345">
                        <small>Found in your Kevel dashboard</small>
                    </div>
                    
                    <div class="form-group">
                        <label for="kevel_api_key">API Key</label>
                        <input type="password" id="kevel_api_key" name="api_key" required>
                        <small>
                            <a href="https://dev.kevel.com/reference/authentication" target="_blank">
                                Get your API key from Kevel
                            </a>
                        </small>
                    </div>
                    
                    <button type="submit" class="btn">Connect Kevel</button>
                    <button type="button" onclick="cancelSetup()" class="btn btn-secondary">Cancel</button>
                </form>
            </div>
            
            <div id="tritonSetup" class="adapter-setup" style="display: none;">
                <h4>Triton Digital Setup</h4>
                <form method="POST" action="/tenant/{{ tenant.tenant_id }}/setup_adapter">
                    <input type="hidden" name="adapter" value="triton">
                    
                    <div class="form-group">
                        <label for="triton_station_id">Station ID</label>
                        <input type="text" id="triton_station_id" name="station_id" required>
                        <small>Your Triton station identifier</small>
                    </div>
                    
                    <div class="form-group">
                        <label for="triton_api_key">API Key</label>
                        <input type="password" id="triton_api_key" name="api_key" required>
                        <small>Contact Triton support for API access</small>
                    </div>
                    
                    <button type="submit" class="btn">Connect Triton Digital</button>
                    <button type="button" onclick="cancelSetup()" class="btn btn-secondary">Cancel</button>
                </form>
            </div>
        </div>
    </div>
</div>

<div id="config" class="tab-content">
    <div class="card">
        <h3>Configuration</h3>
        <form method="POST" action="/tenant/{{ tenant.tenant_id }}/update">
            <div class="form-group">
                <label for="max_daily_budget">Maximum Daily Budget</label>
                <input type="number" id="max_daily_budget" name="max_daily_budget" 
                       value="{{ tenant.max_daily_budget }}" min="0" step="100">
                <small>Maximum daily spend limit across all campaigns</small>
            </div>
            
            <div class="form-group">
                <label>
                    <input type="checkbox" name="enable_aee_signals" value="true"
                           {% if tenant.enable_aee_signals %}checked{% endif %}>
                    Enable AEE Signals
                </label>
                <small>Allow use of Audience Expansion Engine signals for targeting</small>
            </div>
            
            <div class="form-group">
                <label>
                    <input type="checkbox" name="human_review_required" value="true"
                           {% if tenant.human_review_required %}checked{% endif %}>
                    Require Human Review for Creatives
                </label>
                <small>All creatives must be manually approved before use</small>
            </div>
            
            <button type="submit" class="btn">Update Configuration</button>
            <a href="/" class="btn btn-secondary">Cancel</a>
        </form>
    </div>
</div>

<div id="users" class="tab-content">
    <div class="card">
        <h3>Users</h3>
        <p>Manage operational staff who have access to this tenant's admin interface.</p>
        <a href="/tenant/{{ tenant.tenant_id }}/users" class="btn">Manage Users</a>
    </div>
</div>

<div id="principals" class="tab-content">
    <div class="card">
        <div style="display: flex; justify-content: space-between; align-items: center; margin-bottom: 1rem;">
            <h3 style="margin: 0;">Principals (Advertisers)</h3>
            {% if ns.current_adapter and session.role != 'viewer' %}
            <a href="/tenant/{{ tenant.tenant_id }}/principals/create" class="btn">Create Principal</a>
            {% endif %}
        </div>
        {% if principals %}
        <table>
            <thead>
                <tr>
                    <th>ID</th>
                    <th>Name</th>
                    <th>Platform Mappings</th>
                    <th>Created</th>
                    <th>Type</th>
                    <th>Actions</th>
                </tr>
            </thead>
            <tbody>
                {% for principal in principals %}
                <tr>
                    <td><code>{{ principal.principal_id }}</code></td>
                    <td>{{ principal.name }}</td>
                    <td>
                        <div style="font-size: 0.9em;">
                            {% if principal.platform_mappings %}
                                {% if principal.platform_mappings.gam %}
                                    <div><strong>GAM:</strong> {{ principal.platform_mappings.gam.advertiser_id }}</div>
                                {% endif %}
                                {% if principal.platform_mappings.kevel %}
                                    <div><strong>Kevel:</strong> {{ principal.platform_mappings.kevel.advertiser_id }}</div>
                                {% endif %}
                                {% if principal.platform_mappings.triton %}
                                    <div><strong>Triton:</strong> {{ principal.platform_mappings.triton.advertiser_id }}</div>
                                {% endif %}
                                {% if not principal.platform_mappings.gam and not principal.platform_mappings.kevel and not principal.platform_mappings.triton %}
                                    <span style="color: #999;">No mappings</span>
                                {% endif %}
                            {% else %}
                                <span style="color: #999;">No mappings</span>
                            {% endif %}
                        </div>
                    </td>
                    <td>
                        {% if principal.created_at and principal.created_at != 'None' %}
                            {% if principal.created_at is string %}
                                {{ principal.created_at[:10] }}
                            {% else %}
                                {{ principal.created_at.strftime('%Y-%m-%d') }}
                            {% endif %}
                        {% else %}
                            N/A
                        {% endif %}
                    </td>
                    <td>
                        {% if principal.principal_id.endswith('_admin') %}
                        <span class="status status-active">Admin</span>
                        {% else %}
                        <span class="status">Advertiser</span>
                        {% endif %}
                    </td>
                    <td>
                        <button onclick="editMappings('{{ principal.principal_id }}', '{{ principal.name }}', {{ principal.platform_mappings | tojson }})" 
                                class="btn" style="padding: 4px 8px; font-size: 12px;">
                            Edit Mappings
                        </button>
                    </td>
                </tr>
                {% endfor %}
            </tbody>
        </table>
        {% else %}
        <div style="text-align: center; padding: 40px; background: #f8f9fa; border-radius: 8px;">
            <h4 style="margin-bottom: 20px;">No Principals Yet</h4>
            
            {% if tenant.active_adapter %}
            <p style="margin-bottom: 20px;">
                Principals represent your advertisers or API clients who will create campaigns through the Sales Agent.
            </p>
            <p style="margin-bottom: 30px;">
                Each principal gets their own API access token to interact with the MCP server.
            </p>
            <a href="/tenant/{{ tenant.tenant_id }}/principals/create" class="btn">
                Create Your First Principal
            </a>
            {% else %}
            <p style="margin-bottom: 20px; color: #856404;">
                ⚠️ You need to set up your ad server before creating principals.
            </p>
            <p style="margin-bottom: 30px;">
                Principals are your advertisers who will create campaigns through the Sales Agent.
            </p>
            <a href="#" onclick="document.querySelector('[data-tab=adserver]').click(); return false;" class="btn">
                Set Up Ad Server First
            </a>
            {% endif %}
        </div>
        {% endif %}
    </div>
</div>

<div id="products" class="tab-content">
    <div class="card">
        <h3>Products</h3>
        <p>Define the advertising products available for purchase through the Sales Agent.</p>
        <div style="text-align: center; padding: 40px;">
            <a href="/tenant/{{ tenant.tenant_id }}/products" class="btn">Manage Products</a>
        </div>
    </div>
</div>

<div id="formats" class="tab-content">
    <div class="card">
        <h3>Creative Formats</h3>
        <p>Manage standard and custom creative formats for your advertising products. Use AI to discover formats from URLs or create custom specifications.</p>
        <div style="text-align: center; padding: 40px;">
            <a href="/tenant/{{ tenant.tenant_id }}/creative-formats" class="btn">Manage Creative Formats</a>
        </div>
    </div>
</div>

<div id="integrations" class="tab-content">
    <div class="card">
        <h3>Slack Integration</h3>
        <p>Configure Slack notifications for tasks, approvals, and audit logs.</p>
        
        <form id="slackForm" method="POST" action="/tenant/{{ tenant.tenant_id }}/update_slack">
            <div class="form-group">
                <label for="slack_webhook_url">Task Notifications Webhook URL</label>
                <input type="url" id="slack_webhook_url" name="slack_webhook_url" 
                       value="{{ tenant.slack_webhook_url or '' }}"
                       placeholder="https://hooks.slack.com/services/YOUR/WEBHOOK/URL">
                <small>Receives notifications for new tasks and creative approvals</small>
            </div>
            
            <div class="form-group">
                <label for="slack_audit_webhook_url">Audit Log Webhook URL (Optional)</label>
                <input type="url" id="slack_audit_webhook_url" name="slack_audit_webhook_url" 
                       value="{{ tenant.slack_audit_webhook_url or '' }}"
                       placeholder="https://hooks.slack.com/services/YOUR/AUDIT/WEBHOOK">
                <small>Separate channel for audit logs and security alerts</small>
            </div>
            
            <div style="display: flex; gap: 10px; align-items: center;">
                <button type="submit" class="btn">Save Slack Configuration</button>
                <button type="button" onclick="testSlack()" class="btn btn-secondary">Send Test Message</button>
            </div>
        </form>
        
        <div id="slackTestResult" style="margin-top: 20px; display: none;">
            <div class="alert" id="slackTestMessage"></div>
        </div>
    </div>
</div>

<div id="tokens" class="tab-content">
    <div class="card">
        <h3>API Tokens</h3>
        <p>Each principal has their own API token for accessing the MCP server.</p>
        
        <h4>Using the MCP Python client</h4>
        <pre style="background: #f4f4f4; padding: 1rem; border-radius: 4px; overflow-x: auto;">
# Install the client
pip install fastmcp

# Using the MCP Python client
from fastmcp.client import Client
from fastmcp.client.transports import StreamableHttpTransport

# Connect to the AdCP Sales Agent MCP server
headers = {"x-adcp-auth": "YOUR_ACCESS_TOKEN"}
transport = StreamableHttpTransport(
    url="{% if tenant.subdomain == 'localhost' %}http://localhost:8080/mcp/{% else %}http://{{ tenant.subdomain }}.localhost:8080/mcp/{% endif %}", 
    headers=headers
)
client = Client(transport=transport)

# Example: Discover available products
result = client.use_tool("discover_products", {
    "natural_query": "video ads on news sites"
})
print(result)</pre>

        <h4>Principal Tokens</h4>
        {% if principals %}
        <table>
            <thead>
                <tr>
                    <th>Principal</th>
                    <th>Access Token</th>
                </tr>
            </thead>
            <tbody>
                {% for principal in principals %}
                <tr>
                    <td>{{ principal.name }} (<code>{{ principal.principal_id }}</code>)</td>
                    <td>
                        <code style="font-size: 12px;">{{ principal.access_token }}</code>
                    </td>
                </tr>
                {% endfor %}
            </tbody>
        </table>
        {% else %}
        <p>No principals found.</p>
        {% endif %}
    </div>
</div>

<!-- Modal for editing platform mappings -->
<div id="mappingModal" style="display: none; position: fixed; top: 0; left: 0; width: 100%; height: 100%; background: rgba(0,0,0,0.5); z-index: 1000;">
    <div style="position: relative; background: white; margin: 50px auto; padding: 20px; width: 500px; max-width: 90%; border-radius: 8px;">
        <h3>Edit Platform Mappings</h3>
        <p id="principalInfo" style="margin-bottom: 20px;"></p>
        
        <form id="mappingForm" method="POST" action="">
            <div style="margin-bottom: 20px;">
                <h4 style="margin-bottom: 10px;">Google Ad Manager (GAM)</h4>
                <div class="form-group">
                    <label for="gam_advertiser_id">Advertiser ID</label>
                    <input type="text" id="gam_advertiser_id" name="gam_advertiser_id" 
                           placeholder="e.g., 123456789" style="width: 100%;">
                </div>
                <div class="form-group">
                    <label for="gam_network_id">Network ID (optional)</label>
                    <input type="text" id="gam_network_id" name="gam_network_id" 
                           placeholder="e.g., 21234567890" style="width: 100%;">
                </div>
            </div>
            
            <div style="margin-bottom: 20px;">
                <h4 style="margin-bottom: 10px;">Kevel</h4>
                <div class="form-group">
                    <label for="kevel_advertiser_id">Advertiser ID</label>
                    <input type="text" id="kevel_advertiser_id" name="kevel_advertiser_id" 
                           placeholder="e.g., 789012" style="width: 100%;">
                </div>
            </div>
            
            <div style="margin-bottom: 20px;">
                <h4 style="margin-bottom: 10px;">Triton Digital</h4>
                <div class="form-group">
                    <label for="triton_advertiser_id">Advertiser ID</label>
                    <input type="text" id="triton_advertiser_id" name="triton_advertiser_id" 
                           placeholder="e.g., ABC123" style="width: 100%;">
                </div>
            </div>
            
            <div style="display: flex; gap: 10px; justify-content: flex-end;">
                <button type="button" onclick="closeModal()" class="btn btn-secondary">Cancel</button>
                <button type="submit" class="btn">Save Mappings</button>
            </div>
        </form>
    </div>
</div>

<script>
function editMappings(principalId, principalName, currentMappings) {
    // Set form action
    document.getElementById('mappingForm').action = `/tenant/{{ tenant.tenant_id }}/principal/${principalId}/update_mappings`;
    
    // Set principal info
    document.getElementById('principalInfo').innerHTML = `Editing mappings for <strong>${principalName}</strong> (${principalId})`;
    
    // Clear form
    document.getElementById('gam_advertiser_id').value = '';
    document.getElementById('gam_network_id').value = '';
    document.getElementById('kevel_advertiser_id').value = '';
    document.getElementById('triton_advertiser_id').value = '';
    
    // Populate current values
    if (currentMappings) {
        if (currentMappings.gam) {
            document.getElementById('gam_advertiser_id').value = currentMappings.gam.advertiser_id || '';
            document.getElementById('gam_network_id').value = currentMappings.gam.network_id || '';
        }
        if (currentMappings.kevel) {
            document.getElementById('kevel_advertiser_id').value = currentMappings.kevel.advertiser_id || '';
        }
        if (currentMappings.triton) {
            document.getElementById('triton_advertiser_id').value = currentMappings.triton.advertiser_id || '';
        }
    }
    
    // Show modal
    document.getElementById('mappingModal').style.display = 'block';
}

function closeModal() {
    document.getElementById('mappingModal').style.display = 'none';
}

// Close modal when clicking outside
document.getElementById('mappingModal').addEventListener('click', function(e) {
    if (e.target === this) {
        closeModal();
    }
});

// Ad Server Setup Functions
function selectAdapter(adapter) {
    // Hide all setup forms
    document.querySelectorAll('.adapter-setup').forEach(el => el.style.display = 'none');
    
    // Show selected adapter setup
    document.getElementById(adapter + 'Setup').style.display = 'block';
    
    // Highlight selected card
    document.querySelectorAll('#adapterSetup .card').forEach(card => {
        card.style.borderColor = '#ddd';
    });
    event.currentTarget.style.borderColor = '#3498db';
}

function cancelSetup() {
    document.querySelectorAll('.adapter-setup').forEach(el => el.style.display = 'none');
    document.querySelectorAll('#adapterSetup .card').forEach(card => {
        card.style.borderColor = '#ddd';
    });
}

function toggleAdapterSetup() {
    const setupDiv = document.getElementById('adapterSetup');
    if (setupDiv.style.display === 'none') {
        setupDiv.style.display = 'block';
    } else {
        setupDiv.style.display = 'none';
    }
}

// GAM Setup Functions
function testGAMConnection() {
    const refreshToken = document.getElementById('gam_refresh_token_test').value;
    const resultDiv = document.getElementById('gamConnectionResult');
    const messageDiv = document.getElementById('gamConnectionMessage');
    
    if (!refreshToken) {
        resultDiv.style.display = 'block';
        messageDiv.className = 'alert alert-error';
        messageDiv.textContent = 'Please enter a refresh token';
        return;
    }
    
    // Show loading
    resultDiv.style.display = 'block';
    messageDiv.className = 'alert alert-info';
    messageDiv.textContent = 'Testing connection...';
    
    fetch('/api/gam/test-connection', {
        method: 'POST',
        headers: {
            'Content-Type': 'application/json',
        },
        body: JSON.stringify({ refresh_token: refreshToken })
    })
    .then(response => response.json())
    .then(data => {
        if (data.success) {
            messageDiv.className = 'alert alert-success';
            messageDiv.textContent = data.message;
            
            // Populate the hidden refresh token field
            document.getElementById('gam_refresh_token').value = refreshToken;
            
            // Populate networks dropdown
            const networkSelect = document.getElementById('gam_network_code');
            networkSelect.innerHTML = '<option value="">Select a network...</option>';
            
            if (data.networks && data.networks.length > 0) {
                data.networks.forEach(network => {
                    const option = document.createElement('option');
                    option.value = network.networkCode;
                    option.textContent = `${network.displayName} (${network.networkCode})`;
                    networkSelect.appendChild(option);
                });
                
                // If only one network, select it automatically
                if (data.networks.length === 1) {
                    networkSelect.value = data.networks[0].networkCode;
                }
            }
            
            // Populate companies dropdown
            const companySelect = document.getElementById('gam_company_id');
            companySelect.innerHTML = '<option value="">Select a company...</option>';
            
            if (data.companies && data.companies.length > 0) {
                data.companies.forEach(company => {
                    const option = document.createElement('option');
                    option.value = company.id;
                    option.textContent = company.name;
                    companySelect.appendChild(option);
                });
            }
            
            // Show current user ID
            if (data.current_user) {
                document.getElementById('gamCurrentUserId').textContent = 
                    `${data.current_user.name} (ID: ${data.current_user.id})`;
                // Pre-fill the trafficker ID with current user
                document.getElementById('gam_trafficker_id').value = data.current_user.id;
            }
            
            // Switch to step 2
            setTimeout(() => {
                document.getElementById('gamStep1').style.display = 'none';
                document.getElementById('gamStep2').style.display = 'block';
            }, 1000);
            
        } else {
            messageDiv.className = 'alert alert-error';
            messageDiv.textContent = data.error || 'Connection failed';
        }
    })
    .catch(error => {
        messageDiv.className = 'alert alert-error';
        messageDiv.textContent = 'Error: ' + error;
    });
}

function backToStep1() {
    document.getElementById('gamStep1').style.display = 'block';
    document.getElementById('gamStep2').style.display = 'none';
}

// Slack Integration Functions
function testSlack() {
    const webhookUrl = document.getElementById('slack_webhook_url').value;
    const resultDiv = document.getElementById('slackTestResult');
    const messageDiv = document.getElementById('slackTestMessage');
    
    if (!webhookUrl) {
        resultDiv.style.display = 'block';
        messageDiv.className = 'alert alert-error';
        messageDiv.textContent = 'Please enter a webhook URL first';
        return;
    }
    
    // Send test request to backend
    fetch('/tenant/{{ tenant.tenant_id }}/test_slack', {
        method: 'POST',
        headers: {
            'Content-Type': 'application/json',
        },
        body: JSON.stringify({
            webhook_url: webhookUrl
        })
    })
    .then(response => response.json())
    .then(data => {
        resultDiv.style.display = 'block';
        if (data.success) {
            messageDiv.className = 'alert alert-success';
            messageDiv.textContent = '✅ Test message sent successfully! Check your Slack channel.';
        } else {
            messageDiv.className = 'alert alert-error';
            messageDiv.textContent = '❌ Failed to send test message: ' + (data.error || 'Unknown error');
        }
    })
    .catch(error => {
        resultDiv.style.display = 'block';
        messageDiv.className = 'alert alert-error';
        messageDiv.textContent = '❌ Error: ' + error;
    });
}
</script>
{% endblock %}<|MERGE_RESOLUTION|>--- conflicted
+++ resolved
@@ -218,11 +218,7 @@
                     <li>Simulates real ad server responses</li>
                 </ul>
                 
-<<<<<<< HEAD
-                {% elif ns.current_adapter == 'google_ad_manager' %}
-=======
                 {% elif ns.current_adapter == 'google_ad_manager' or ns.current_adapter == 'gam' %}
->>>>>>> 4e127975
                 <p style="margin: 0.5rem 0;">
                     Connected to Google Ad Manager
                 </p>
