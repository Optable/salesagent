--- conflicted
+++ resolved
@@ -325,27 +325,15 @@
     is_active: bool = True
 
 class AddCreativeAssetsRequest(BaseModel):
-<<<<<<< HEAD
     """Request to add creative assets to a media buy (AdCP spec compliant)."""
-=======
-    """Request to add creative assets to a media buy."""
->>>>>>> c34ae662
     media_buy_id: str
     creatives: List[Creative]  # TODO: Rename to 'assets' to match spec
 
 class AddCreativeAssetsResponse(BaseModel):
-<<<<<<< HEAD
     """Response from adding creative assets (AdCP spec compliant)."""
-=======
-    """Response from adding creative assets."""
->>>>>>> c34ae662
     statuses: List[CreativeStatus]
     context_id: Optional[str] = None  # Persistent context ID
     message: Optional[str] = None  # Human-readable message
-
-# Legacy aliases for backward compatibility
-SubmitCreativesRequest = AddCreativeAssetsRequest
-SubmitCreativesResponse = AddCreativeAssetsResponse
 
 # Legacy aliases for backward compatibility (to be removed)
 SubmitCreativesRequest = AddCreativeAssetsRequest
@@ -457,7 +445,6 @@
     detail: str
     creative_deadline: Optional[datetime] = None
     message: Optional[str] = None  # Human-readable message for the response
-    context_id: Optional[str] = None  # Persistent context ID for conversation continuity
     clarification_needed: Optional[bool] = False  # Whether clarification is needed
     clarification_details: Optional[str] = None  # What clarification is needed
 
