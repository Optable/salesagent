import json
import logging
import os
import time
import uuid
from datetime import UTC, date, datetime, timedelta
from typing import Any

import sqlalchemy as sa
from fastmcp import FastMCP
from fastmcp.exceptions import ToolError
from fastmcp.server.context import Context
from fastmcp.server.dependencies import get_http_headers
from rich.console import Console

from src.adapters.google_ad_manager import GoogleAdManager
from src.adapters.kevel import Kevel
from src.adapters.mock_ad_server import MockAdServer as MockAdServerAdapter
from src.adapters.mock_creative_engine import MockCreativeEngine
from src.adapters.triton_digital import TritonDigital
from src.core.audit_logger import get_audit_logger
from src.core.testing_hooks import (
    DeliverySimulator,
    TimeSimulator,
    apply_testing_hooks,
    get_testing_context,
)
from src.landing import generate_tenant_landing_page
from src.services.activity_feed import activity_feed

logger = logging.getLogger(__name__)

# Database models
from product_catalog_providers.factory import get_product_catalog_provider
from scripts.setup.init_database import init_db

# Other imports
from src.core.config_loader import (
    get_current_tenant,
    get_tenant_by_virtual_host,
    load_config,
    set_current_tenant,
)
from src.core.context_manager import get_context_manager
from src.core.database.database_session import get_db_session
from src.core.database.models import AdapterConfig, AuthorizedProperty, MediaBuy, PropertyTag, Tenant
from src.core.database.models import Principal as ModelPrincipal
from src.core.database.models import Product as ModelProduct

# Schema models (explicit imports to avoid collisions)
from src.core.schemas import (
    ActivateSignalResponse,
    CreateMediaBuyRequest,
    CreateMediaBuyResponse,
    Creative,
    CreativeAssignment,
    CreativeGroup,
    CreativeStatus,
    GetMediaBuyDeliveryRequest,
    GetMediaBuyDeliveryResponse,
    GetProductsRequest,
    GetProductsResponse,
    GetSignalsRequest,
    GetSignalsResponse,
    ListAuthorizedPropertiesRequest,
    ListAuthorizedPropertiesResponse,
    ListCreativeFormatsResponse,
    ListCreativesResponse,
    MediaBuyDeliveryData,
    MediaPackage,
    PackagePerformance,
    Principal,
    Product,
    Property,
    PropertyIdentifier,
    PropertyTagMetadata,
    ReportingPeriod,
    Signal,
    SignalDeployment,
    SignalPricing,
    SyncCreativesResponse,
    TaskStatus,
    UpdateMediaBuyRequest,
    UpdateMediaBuyResponse,
    UpdatePerformanceIndexRequest,
    UpdatePerformanceIndexResponse,
)
from src.services.policy_check_service import PolicyCheckService, PolicyStatus
from src.services.slack_notifier import get_slack_notifier

# Initialize Rich console
console = Console()

# Temporary placeholder classes for missing schemas
# TODO: These should be properly defined in schemas.py
from pydantic import BaseModel


class ApproveAdaptationRequest(BaseModel):
    creative_id: str
    adaptation_id: str
    approve: bool = True
    modifications: dict[str, Any] | None = None


class ApproveAdaptationResponse(BaseModel):
    success: bool
    message: str


def safe_parse_json_field(field_value, field_name="field", default=None):
    """
    Safely parse a database field that might be JSON string (SQLite) or dict (PostgreSQL JSONB).

    Args:
        field_value: The field value from database (could be str, dict, None, etc.)
        field_name: Name of the field for logging purposes
        default: Default value to return on parse failure (default: None)

    Returns:
        Parsed dict/list or default value
    """
    if not field_value:
        return default if default is not None else {}

    if isinstance(field_value, str):
        try:
            parsed = json.loads(field_value)
            # Validate the parsed result is the expected type
            if default is not None and not isinstance(parsed, type(default)):
                logger.warning(f"Parsed {field_name} has unexpected type: {type(parsed)}, expected {type(default)}")
                return default
            return parsed
        except (json.JSONDecodeError, TypeError) as e:
            logger.warning(f"Invalid JSON in {field_name}: {e}")
            return default if default is not None else {}
    elif isinstance(field_value, dict | list):
        return field_value
    else:
        logger.warning(f"Unexpected type for {field_name}: {type(field_value)}")
        return default if default is not None else {}


# --- Authentication ---


def get_principal_from_token(token: str, tenant_id: str | None = None) -> str | None:
    """Looks up a principal_id from the database using a token.

    If tenant_id is provided, only looks in that specific tenant.
    If not provided, searches globally by token and sets the tenant context.

    Note: tenant_id parameter may be either a tenant_id or a subdomain.
    """

    # Use standardized session management
    with get_db_session() as session:
        # Use explicit transaction for consistency
        with session.begin():
            if tenant_id:
                # First, resolve tenant_id - it might be a subdomain
                # Try to find tenant by tenant_id first
                tenant = session.query(Tenant).filter_by(tenant_id=tenant_id, is_active=True).first()

                # If not found, try subdomain lookup
                if not tenant:
                    tenant = session.query(Tenant).filter_by(subdomain=tenant_id, is_active=True).first()

                if not tenant:
                    return None

                # Use the actual tenant_id for principal lookup
                actual_tenant_id = tenant.tenant_id

                # If tenant_id specified, ONLY look in that tenant
                principal = (
                    session.query(ModelPrincipal).filter_by(access_token=token, tenant_id=actual_tenant_id).first()
                )

                if not principal:
                    # Also check if it's the admin token for this specific tenant
                    if token == tenant.admin_token:
                        # Set tenant context for admin token
                        tenant_dict = {
                            "tenant_id": tenant.tenant_id,
                            "name": tenant.name,
                            "subdomain": tenant.subdomain,
                            "ad_server": tenant.ad_server,
                            "max_daily_budget": tenant.max_daily_budget,
                            "enable_axe_signals": tenant.enable_axe_signals,
                            "authorized_emails": tenant.authorized_emails or [],
                            "authorized_domains": tenant.authorized_domains or [],
                            "slack_webhook_url": tenant.slack_webhook_url,
                            "admin_token": tenant.admin_token,
                            "auto_approve_formats": tenant.auto_approve_formats or [],
                            "human_review_required": tenant.human_review_required,
                            "slack_audit_webhook_url": tenant.slack_audit_webhook_url,
                            "hitl_webhook_url": tenant.hitl_webhook_url,
                            "policy_settings": tenant.policy_settings,
                        }
                        set_current_tenant(tenant_dict)
                        return f"{actual_tenant_id}_admin"
                    return None
            else:
                # No tenant specified - search globally by token
                principal = session.query(ModelPrincipal).filter_by(access_token=token).first()

                if not principal:
                    return None

                # CRITICAL: Validate the tenant exists and is active before proceeding
                tenant_check = session.query(Tenant).filter_by(tenant_id=principal.tenant_id, is_active=True).first()
                if not tenant_check:
                    # Tenant is disabled or deleted - fail securely
                    return None

            # Get the tenant for this principal and set it as current context
            tenant = session.query(Tenant).filter_by(tenant_id=principal.tenant_id, is_active=True).first()
            if tenant:
                tenant_dict = {
                    "tenant_id": tenant.tenant_id,
                    "name": tenant.name,
                    "subdomain": tenant.subdomain,
                    "ad_server": tenant.ad_server,
                    "max_daily_budget": tenant.max_daily_budget,
                    "enable_axe_signals": tenant.enable_axe_signals,
                    "authorized_emails": tenant.authorized_emails or [],
                    "authorized_domains": tenant.authorized_domains or [],
                    "slack_webhook_url": tenant.slack_webhook_url,
                    "admin_token": tenant.admin_token,
                    "auto_approve_formats": tenant.auto_approve_formats or [],
                    "human_review_required": tenant.human_review_required,
                    "slack_audit_webhook_url": tenant.slack_audit_webhook_url,
                    "hitl_webhook_url": tenant.hitl_webhook_url,
                    "policy_settings": tenant.policy_settings,
                }
                set_current_tenant(tenant_dict)

                # Check if this is the admin token for the tenant
                if token == tenant.admin_token:
                    return f"{tenant.tenant_id}_admin"

            return principal.principal_id


def get_principal_from_context(context: Context | None) -> str | None:
    """Extract principal ID from the FastMCP context using x-adcp-auth header.

    Uses the current recommended FastMCP pattern with get_http_headers().
    Requires FastMCP >= 2.11.0.
    """
    if not context:
        return None

    # Get headers using the recommended FastMCP approach
    headers = None
    try:
        headers = get_http_headers()
    except Exception:
        # Fallback to context.meta approach for sync tools
        if hasattr(context, "meta") and context.meta and "headers" in context.meta:
            headers = context.meta["headers"]
        # Try other possible attributes
        elif hasattr(context, "headers"):
            headers = context.headers
        elif hasattr(context, "_headers"):
            headers = context._headers

    if not headers:
        return None

    # Get the x-adcp-auth header
    auth_token = headers.get("x-adcp-auth")
    if not auth_token:
        return None

    # Check if a specific tenant was requested via header or subdomain
    requested_tenant_id = None
    tenant_context = None

    # 1. Check Apx-Incoming-Host header (for Approximated.app virtual hosts)
    apx_host = headers.get("apx-incoming-host")
    if apx_host:
        tenant_context = get_tenant_by_virtual_host(apx_host)
        if tenant_context:
            requested_tenant_id = tenant_context["tenant_id"]
            # Set tenant context immediately for virtual host routing
            set_current_tenant(tenant_context)

    # 2. Check x-adcp-tenant header (set by middleware for path-based routing)
    if not requested_tenant_id:
        requested_tenant_id = headers.get("x-adcp-tenant")

    # 3. If not found, check host header for subdomain
    if not requested_tenant_id:
        host = headers.get("host", "")
        subdomain = host.split(".")[0] if "." in host else None
        if subdomain and subdomain not in ["localhost", "adcp-sales-agent", "www"]:
            requested_tenant_id = subdomain

    # Validate token and get principal
    # If a specific tenant was requested, validate against it
    # Otherwise, look up by token alone and set tenant context
    return get_principal_from_token(auth_token, requested_tenant_id)


def get_principal_adapter_mapping(principal_id: str) -> dict[str, Any]:
    """Get the platform mappings for a principal."""
    tenant = get_current_tenant()
    with get_db_session() as session:
        principal = (
            session.query(ModelPrincipal).filter_by(principal_id=principal_id, tenant_id=tenant["tenant_id"]).first()
        )
        return principal.platform_mappings if principal else {}


def get_principal_object(principal_id: str) -> Principal | None:
    """Get a Principal object for the given principal_id."""
    tenant = get_current_tenant()
    with get_db_session() as session:
        principal = (
            session.query(ModelPrincipal).filter_by(principal_id=principal_id, tenant_id=tenant["tenant_id"]).first()
        )

        if principal:
            return Principal(
                principal_id=principal.principal_id,
                name=principal.name,
                platform_mappings=principal.platform_mappings,
            )
    return None


def get_adapter_principal_id(principal_id: str, adapter: str) -> str | None:
    """Get the adapter-specific ID for a principal."""
    mappings = get_principal_adapter_mapping(principal_id)

    # Map adapter names to their specific fields
    adapter_field_map = {
        "gam": "gam_advertiser_id",
        "kevel": "kevel_advertiser_id",
        "triton": "triton_advertiser_id",
        "mock": "mock_advertiser_id",
    }

    field_name = adapter_field_map.get(adapter)
    if field_name:
        return str(mappings.get(field_name, "")) if mappings.get(field_name) else None
    return None


def get_adapter(principal: Principal, dry_run: bool = False, testing_context=None):
    """Get the appropriate adapter instance for the selected adapter type."""
    # Get tenant and adapter config from database
    tenant = get_current_tenant()
    selected_adapter = tenant.get("ad_server", "mock")

    # Get adapter config from adapter_config table
    with get_db_session() as session:
        config_row = session.query(AdapterConfig).filter_by(tenant_id=tenant["tenant_id"]).first()

        adapter_config = {"enabled": True}
        if config_row:
            adapter_type = config_row.adapter_type
            if adapter_type == "mock":
                adapter_config["dry_run"] = config_row.mock_dry_run
            elif adapter_type == "google_ad_manager":
                adapter_config["network_code"] = config_row.gam_network_code
                adapter_config["refresh_token"] = config_row.gam_refresh_token
                adapter_config["trafficker_id"] = config_row.gam_trafficker_id  # Tenant-level (publisher's trafficker)
                adapter_config["manual_approval_required"] = config_row.gam_manual_approval_required

                # Get advertiser_id from principal's platform_mappings (per-principal, not tenant-level)
                gam_mappings = (
                    principal.platform_mappings.get("google_ad_manager", {}) if principal.platform_mappings else {}
                )
                adapter_config["company_id"] = gam_mappings.get("advertiser_id")
            elif adapter_type == "kevel":
                adapter_config["network_id"] = config_row.kevel_network_id
                adapter_config["api_key"] = config_row.kevel_api_key
                adapter_config["manual_approval_required"] = config_row.kevel_manual_approval_required
            elif adapter_type == "triton":
                adapter_config["station_id"] = config_row.triton_station_id
                adapter_config["api_key"] = config_row.triton_api_key

    if not selected_adapter:
        # Default to mock if no adapter specified
        selected_adapter = "mock"
        adapter_config = {"enabled": True}

    # Create the appropriate adapter instance with tenant_id and testing context
    tenant_id = tenant["tenant_id"]
    if selected_adapter == "mock":
        return MockAdServerAdapter(
            adapter_config, principal, dry_run, tenant_id=tenant_id, strategy_context=testing_context
        )
    elif selected_adapter == "google_ad_manager":
        return GoogleAdManager(
            config=adapter_config,
            principal=principal,
            network_code=adapter_config.get("network_code", ""),
            advertiser_id=adapter_config.get("company_id"),
            trafficker_id=adapter_config.get("trafficker_id"),
            dry_run=dry_run,
            tenant_id=tenant_id,
        )
    elif selected_adapter == "kevel":
        return Kevel(adapter_config, principal, dry_run, tenant_id=tenant_id)
    elif selected_adapter in ["triton", "triton_digital"]:
        return TritonDigital(adapter_config, principal, dry_run, tenant_id=tenant_id)
    else:
        # Default to mock for unsupported adapters
        return MockAdServerAdapter(
            adapter_config, principal, dry_run, tenant_id=tenant_id, strategy_context=testing_context
        )


# --- Initialization ---
# NOTE: Database initialization moved to startup script to avoid import-time failures
# The run_all_services.py script handles database initialization before starting the MCP server

# Try to load config, but use defaults if no tenant context available
try:
    config = load_config()
except (RuntimeError, Exception) as e:
    # Use minimal config for test environments or when DB is unavailable
    # This handles both "No tenant in context" and database connection errors
    if "No tenant in context" in str(e) or "connection" in str(e).lower() or "operational" in str(e).lower():
        config = {
            "creative_engine": {},
            "dry_run": False,
            "adapters": {"mock": {"enabled": True}},
            "ad_server": {"adapter": "mock", "enabled": True},
        }
    else:
        raise

mcp = FastMCP(
    name="AdCPSalesAgent",
    # Use stateless HTTP mode to avoid session requirements
    stateless_http=True,
)

# Initialize creative engine with minimal config (will be tenant-specific later)
creative_engine_config = {}
creative_engine = MockCreativeEngine(creative_engine_config)


def load_media_buys_from_db():
    """Load existing media buys from database into memory on startup."""
    try:
        # We can't load tenant-specific media buys at startup since we don't have tenant context
        # Media buys will be loaded on-demand when needed
        console.print("[dim]Media buys will be loaded on-demand from database[/dim]")
    except Exception as e:
        console.print(f"[yellow]Warning: Could not initialize media buys from database: {e}[/yellow]")


def load_tasks_from_db():
    """[DEPRECATED] This function is no longer needed - tasks are queried directly from database."""
    # This function is kept for backward compatibility but does nothing
    # All task operations now use direct database queries
    pass


# Removed get_task_from_db - replaced by workflow-based system


# --- In-Memory State ---
media_buys: dict[str, tuple[CreateMediaBuyRequest, str]] = {}
creative_assignments: dict[str, dict[str, list[str]]] = {}
creative_statuses: dict[str, CreativeStatus] = {}
product_catalog: list[Product] = []
creative_library: dict[str, Creative] = {}  # creative_id -> Creative
creative_groups: dict[str, CreativeGroup] = {}  # group_id -> CreativeGroup
creative_assignments_v2: dict[str, CreativeAssignment] = {}  # assignment_id -> CreativeAssignment
# REMOVED: human_tasks dictionary - now using direct database queries only

# Note: load_tasks_from_db() is no longer needed - tasks are queried directly from database

# Authentication cache removed - FastMCP v2.11.0+ properly forwards headers

# Import audit logger for later use

# Import context manager for workflow steps
from src.core.context_manager import ContextManager

context_mgr = ContextManager()

# --- Adapter Configuration ---
# Get adapter from config, fallback to mock
SELECTED_ADAPTER = ((config.get("ad_server", {}).get("adapter") or "mock") if config else "mock").lower()
AVAILABLE_ADAPTERS = ["mock", "gam", "kevel", "triton", "triton_digital"]

# --- In-Memory State (already initialized above, just adding context_map) ---
context_map: dict[str, str] = {}  # Maps context_id to media_buy_id

# --- Dry Run Mode ---
DRY_RUN_MODE = config.get("dry_run", False)
if DRY_RUN_MODE:
    console.print("[bold yellow]🏃 DRY RUN MODE ENABLED - Adapter calls will be logged[/bold yellow]")

# Display selected adapter
if SELECTED_ADAPTER not in AVAILABLE_ADAPTERS:
    console.print(f"[bold red]❌ Invalid adapter '{SELECTED_ADAPTER}'. Using 'mock' instead.[/bold red]")
    SELECTED_ADAPTER = "mock"
console.print(f"[bold cyan]🔌 Using adapter: {SELECTED_ADAPTER.upper()}[/bold cyan]")


# --- Creative Conversion Helper ---
def _convert_creative_to_adapter_asset(creative: Creative, package_assignments: list[str]) -> dict[str, Any]:
    """Convert AdCP v1.3+ Creative object to format expected by ad server adapters."""

    # Base asset object with common fields
    asset = {
        "creative_id": creative.creative_id,
        "name": creative.name,
        "format": creative.format,
        "package_assignments": package_assignments,
    }

    # Determine creative type using AdCP v1.3+ logic
    creative_type = creative.get_creative_type()

    if creative_type == "third_party_tag":
        # Third-party tag creative - use AdCP v1.3+ snippet fields
        snippet = creative.get_snippet_content()
        if not snippet:
            raise ValueError(f"No snippet found for third-party creative {creative.creative_id}")

        asset["snippet"] = snippet
        asset["snippet_type"] = creative.snippet_type or _detect_snippet_type(snippet)
        asset["url"] = creative.url  # Keep URL for fallback

    elif creative_type == "native":
        # Native creative - use AdCP v1.3+ template_variables field
        template_vars = creative.get_template_variables_dict()
        if not template_vars:
            raise ValueError(f"No template_variables found for native creative {creative.creative_id}")

        asset["template_variables"] = template_vars
        asset["url"] = creative.url  # Fallback URL

    elif creative_type == "vast":
        # VAST reference
        asset["snippet"] = creative.get_snippet_content() or creative.url
        asset["snippet_type"] = creative.snippet_type or ("vast_xml" if ".xml" in creative.url else "vast_url")

    else:  # hosted_asset
        # Traditional hosted asset (image/video)
        asset["media_url"] = creative.get_primary_content_url()
        asset["url"] = asset["media_url"]  # For backward compatibility

    # Add common optional fields
    if creative.click_url:
        asset["click_url"] = creative.click_url
    if creative.width:
        asset["width"] = creative.width
    if creative.height:
        asset["height"] = creative.height
    if creative.duration:
        asset["duration"] = creative.duration

    # Always preserve delivery_settings (including tracking_urls) for all creative types
    # This ensures impression trackers from buyers flow through to ad servers
    if creative.delivery_settings:
        asset["delivery_settings"] = creative.delivery_settings

    return asset


def _detect_snippet_type(snippet: str) -> str:
    """Auto-detect snippet type from content for legacy support."""
    if snippet.startswith("<?xml") or ".xml" in snippet:
        return "vast_xml"
    elif snippet.startswith("http") and "vast" in snippet.lower():
        return "vast_url"
    elif snippet.startswith("<script"):
        return "javascript"
    else:
        return "html"  # Default


# --- Security Helper ---
def _get_principal_id_from_context(context: Context) -> str:
    """Extracts the token from the header and returns a principal_id."""
    principal_id = get_principal_from_context(context)
    if not principal_id:
        raise ToolError("Missing or invalid x-adcp-auth header for authentication.")

    console.print(f"[bold green]Authenticated principal '{principal_id}'[/bold green]")
    return principal_id


def _verify_principal(media_buy_id: str, context: Context):
    principal_id = _get_principal_id_from_context(context)
    if media_buy_id not in media_buys:
        raise ValueError(f"Media buy '{media_buy_id}' not found.")
    if media_buys[media_buy_id][1] != principal_id:
        # Log security violation
        from src.core.audit_logger import get_audit_logger

        tenant = get_current_tenant()
        security_logger = get_audit_logger("AdCP", tenant["tenant_id"])
        security_logger.log_security_violation(
            operation="access_media_buy",
            principal_id=principal_id,
            resource_id=media_buy_id,
            reason=f"Principal does not own media buy (owner: {media_buys[media_buy_id][1]})",
        )
        raise PermissionError(f"Principal '{principal_id}' does not own media buy '{media_buy_id}'.")


# --- Activity Feed Helper ---


def log_tool_activity(context: Context, tool_name: str, start_time: float = None):
    """Log tool activity to the activity feed."""
    try:
        tenant = get_current_tenant()
        if not tenant:
            return

        # Get principal name
        principal_id = get_principal_from_context(context)
        principal_name = "Unknown"

        if principal_id:
            with get_db_session() as session:
                principal = (
                    session.query(ModelPrincipal)
                    .filter_by(principal_id=principal_id, tenant_id=tenant["tenant_id"])
                    .first()
                )
                if principal:
                    principal_name = principal.name

        # Calculate response time if start_time provided
        response_time_ms = None
        if start_time:
            response_time_ms = int((time.time() - start_time) * 1000)

        # Log to activity feed (for WebSocket real-time updates)
        activity_feed.log_api_call(
            tenant_id=tenant["tenant_id"],
            principal_name=principal_name,
            method=tool_name,
            status_code=200,
            response_time_ms=response_time_ms,
        )

        # Also log to audit logs (for persistent dashboard activity feed)
        audit_logger = get_audit_logger("MCP", tenant["tenant_id"])
        details = {"tool": tool_name, "status": "success"}
        if response_time_ms:
            details["response_time_ms"] = response_time_ms

        audit_logger.log_operation(
            operation=tool_name,
            principal_name=principal_name,
            success=True,
            details=details,
        )
    except Exception as e:
        # Don't let activity logging break the main flow
        console.print(f"[yellow]Activity logging error: {e}[/yellow]")


# --- MCP Tools (Full Implementation) ---


@mcp.tool
async def get_products(
    promoted_offering: str, brief: str = "", min_exposures: int | None = None, context: Context = None
) -> GetProductsResponse:
    """Get available products matching the brief.

    Args:
        promoted_offering: What is being promoted/advertised (required per AdCP spec)
        brief: Brief description of the advertising campaign or requirements (optional)
        min_exposures: Minimum impressions needed for measurement validity (AdCP PR #79, optional)
        context: FastMCP context (automatically provided)

    Returns:
        GetProductsResponse containing matching products
    """
    from src.core.tool_context import ToolContext

    # Create request object from individual parameters (MCP-compliant)
    req = GetProductsRequest(brief=brief or "", promoted_offering=promoted_offering, min_exposures=min_exposures)

    start_time = time.time()

    # Handle both old Context and new ToolContext
    if isinstance(context, ToolContext):
        # New context management - everything is already extracted
        testing_ctx_raw = context.testing_context
        # Convert dict testing context back to TestingContext object if needed
        if isinstance(testing_ctx_raw, dict):
            from src.core.testing_hooks import TestingContext

            testing_ctx = TestingContext(**testing_ctx_raw)
        else:
            testing_ctx = testing_ctx_raw
        principal_id = context.principal_id
        tenant = {"tenant_id": context.tenant_id}  # Simplified tenant info
    else:
        # Legacy path - extract from FastMCP Context
        testing_ctx = get_testing_context(context)
        # For discovery endpoints, authentication is optional
        principal_id = get_principal_from_context(context)  # Returns None if no auth
        tenant = get_current_tenant()
        if not tenant:
            raise ToolError("No tenant context available")

    # Get the Principal object with ad server mappings
    principal = get_principal_object(principal_id) if principal_id else None
    principal_data = principal.model_dump() if principal else None

    # Validate promoted_offering per AdCP spec
    if not req.promoted_offering or not req.promoted_offering.strip():
        raise ToolError("promoted_offering is required per AdCP spec and cannot be empty")

    offering = req.promoted_offering.strip()
    generic_terms = {
        "footwear",
        "shoes",
        "clothing",
        "apparel",
        "electronics",
        "food",
        "beverages",
        "automotive",
        "athletic",
    }
    words = offering.split()

    # Must have at least 2 words (brand + product)
    if len(words) < 2:
        raise ToolError(
            f"Invalid promoted_offering: '{offering}'. Must include both brand and specific product "
            f"(e.g., 'Nike Air Jordan 2025 basketball shoes', not just 'shoes')"
        )

    # Check if it's just generic category terms without a brand
    if all(word.lower() in generic_terms or word.lower() in ["and", "or", "the", "a", "an"] for word in words):
        raise ToolError(
            f"Invalid promoted_offering: '{offering}'. Must include brand name and specific product, "
            f"not just generic category (e.g., 'Nike Air Jordan 2025' not 'athletic footwear')"
        )

    # Check policy compliance first
    policy_service = PolicyCheckService()
    # Safely parse policy_settings that might be JSON string (SQLite) or dict (PostgreSQL JSONB)
    tenant_policies = safe_parse_json_field(tenant.get("policy_settings"), field_name="policy_settings", default={})

    policy_result = await policy_service.check_brief_compliance(
        brief=req.brief,
        promoted_offering=req.promoted_offering,
        tenant_policies=tenant_policies if tenant_policies else None,
    )

    # Log the policy check
    audit_logger = get_audit_logger("AdCP", tenant["tenant_id"])
    audit_logger.log_operation(
        operation="policy_check",
        principal_name=principal_id or "anonymous",
        principal_id=principal_id or "anonymous",
        adapter_id="policy_service",
        success=policy_result.status != PolicyStatus.BLOCKED,
        details={
            "brief": req.brief[:100] + "..." if len(req.brief) > 100 else req.brief,
            "promoted_offering": (
                req.promoted_offering[:100] + "..."
                if req.promoted_offering and len(req.promoted_offering) > 100
                else req.promoted_offering
            ),
            "policy_status": policy_result.status,
            "reason": policy_result.reason,
            "restrictions": policy_result.restrictions,
        },
    )

    # Handle policy result based on settings
    # Use the already parsed policy_settings from above
    policy_settings = tenant_policies

    if policy_result.status == PolicyStatus.BLOCKED:
        # Always block if policy says blocked
        logger.warning(f"Brief blocked by policy: {policy_result.reason}")
        # Return empty products list per AdCP spec (errors handled at transport layer)
        return GetProductsResponse(products=[])

    # If restricted and manual review is required, create a task
    if policy_result.status == PolicyStatus.RESTRICTED and policy_settings.get("require_manual_review", False):
        # Create a manual review task
        from src.core.database.database_session import get_db_session

        with get_db_session() as session:
            task_id = f"policy_review_{tenant['tenant_id']}_{int(datetime.now(UTC).timestamp())}"

            task_details = {
                "brief": req.brief,
                "promoted_offering": req.promoted_offering,
                "principal_id": principal_id,
                "policy_status": policy_result.status,
                "restrictions": policy_result.restrictions,
                "reason": policy_result.reason,
            }

            new_task = Task(
                tenant_id=tenant["tenant_id"],
                task_id=task_id,
                media_buy_id=None,  # No media buy associated
                task_type="policy_review",
                status="pending",
                details=task_details,
                created_at=datetime.now(UTC),
            )
            session.add(new_task)
            session.commit()

        logger.info(f"Created policy review task {task_id} for restricted brief")

        # Return empty list with message about pending review
        return GetProductsResponse(
            products=[],
            message="Request pending manual review due to policy restrictions",
            context_id=context.meta.get("headers", {}).get("x-context-id") if hasattr(context, "meta") else None,
        )

    # Determine product catalog configuration based on tenant's signals discovery settings
    catalog_config = {"provider": "database", "config": {}}  # Default to database provider

    # Check if signals discovery is configured for this tenant
    if hasattr(tenant, "signals_agent_config") and tenant.get("signals_agent_config"):
        signals_config = tenant["signals_agent_config"]

        # Parse signals config if it's a string (SQLite) vs dict (PostgreSQL JSONB)
        if isinstance(signals_config, str):
            import json

            try:
                signals_config = json.loads(signals_config)
            except json.JSONDecodeError:
                logger.error(f"Invalid signals_agent_config JSON for tenant {tenant['tenant_id']}")
                signals_config = {}

        # If signals discovery is enabled, use hybrid provider
        if isinstance(signals_config, dict) and signals_config.get("enabled", False):
            logger.info(f"Using hybrid provider with signals discovery for tenant {tenant['tenant_id']}")
            catalog_config = {
                "provider": "hybrid",
                "config": {
                    "database": {},  # Use database provider defaults
                    "signals_discovery": signals_config,
                    "ranking_strategy": "signals_first",  # Prioritize signals-enhanced products
                    "max_products": 20,
                    "deduplicate": True,
                },
            }

    # Get the product catalog provider for this tenant
    provider = await get_product_catalog_provider(
        tenant["tenant_id"],
        catalog_config,
    )

    # Query products using the brief, including context for signals forwarding
    context_data = {
        "promoted_offering": req.promoted_offering,
        "tenant_id": tenant["tenant_id"],
        "principal_id": principal_id,
    }

    products = await provider.get_products(
        brief=req.brief,
        tenant_id=tenant["tenant_id"],
        principal_id=principal_id,
        principal_data=principal_data,
        context=context_data,
    )

<<<<<<< HEAD
    # Enrich products with dynamic pricing (AdCP PR #79)
    # Calculate floor_cpm, recommended_cpm, estimated_exposures from cached metrics
    try:
        from src.core.database.database_session import get_db_session
        from src.services.dynamic_pricing_service import DynamicPricingService

        # Extract country from request if available (future enhancement: parse from targeting)
        country_code = None  # TODO: Extract from targeting if provided

        with get_db_session() as pricing_session:
            pricing_service = DynamicPricingService(pricing_session)
            products = pricing_service.enrich_products_with_pricing(
                products,
                tenant_id=tenant["tenant_id"],
                country_code=country_code,
                min_exposures=req.min_exposures,
            )
    except Exception as e:
        logger.warning(f"Failed to enrich products with dynamic pricing: {e}. Using defaults.")
=======
    # Apply AdCP filters if provided
    if req.filters:
        filtered_products = []
        for product in products:
            # Filter by delivery_type
            if req.filters.delivery_type and product.delivery_type != req.filters.delivery_type:
                continue

            # Filter by is_fixed_price
            if req.filters.is_fixed_price is not None and product.is_fixed_price != req.filters.is_fixed_price:
                continue

            # Filter by format_types
            if req.filters.format_types:
                # Product.formats is list[str] (format IDs), need to look up types from FORMAT_REGISTRY
                from src.core.schemas import get_format_by_id

                product_format_types = set()
                for format_id in product.formats:
                    if isinstance(format_id, str):
                        format_obj = get_format_by_id(format_id)
                        if format_obj:
                            product_format_types.add(format_obj.type)
                    elif hasattr(format_id, "type"):
                        # Already a Format object
                        product_format_types.add(format_id.type)

                if not any(fmt_type in product_format_types for fmt_type in req.filters.format_types):
                    continue

            # Filter by format_ids
            if req.filters.format_ids:
                # Product.formats is list[str] (format IDs)
                product_format_ids = set()
                for format_id in product.formats:
                    if isinstance(format_id, str):
                        product_format_ids.add(format_id)
                    elif hasattr(format_id, "format_id"):
                        # Already a Format object
                        product_format_ids.add(format_id.format_id)

                if not any(fmt_id in product_format_ids for fmt_id in req.filters.format_ids):
                    continue

            # Filter by standard_formats_only
            if req.filters.standard_formats_only:
                # Check if all formats are IAB standard formats
                # IAB standard formats typically follow patterns like "display_", "video_", "audio_", "native_"
                has_only_standard = True
                for format_id in product.formats:
                    if isinstance(format_id, str):
                        if not format_id.startswith(("display_", "video_", "audio_", "native_")):
                            has_only_standard = False
                            break
                    elif hasattr(format_id, "format_id"):
                        if not format_id.format_id.startswith(("display_", "video_", "audio_", "native_")):
                            has_only_standard = False
                            break

                if not has_only_standard:
                    continue

            # Product passed all filters
            filtered_products.append(product)

        products = filtered_products
        logger.info(f"Applied filters: {req.filters.model_dump(exclude_none=True)}. {len(products)} products remain.")
>>>>>>> f8ae512e

    # Filter products based on policy compliance
    eligible_products = []
    for product in products:
        is_eligible, reason = policy_service.check_product_eligibility(policy_result, product.model_dump())

        if is_eligible:
            # Product passed policy checks - add to eligible products
            # Note: policy_compliance field removed in AdCP v2.4
            eligible_products.append(product)
        else:
            logger.info(f"Product {product.product_id} excluded: {reason}")

    # Apply min_exposures filtering (AdCP PR #79)
    if req.min_exposures is not None:
        filtered_products = []
        for product in eligible_products:
            # For guaranteed products, check estimated_exposures
            if product.delivery_type == "guaranteed":
                if product.estimated_exposures is not None and product.estimated_exposures >= req.min_exposures:
                    filtered_products.append(product)
                else:
                    logger.info(
                        f"Product {product.product_id} excluded: estimated_exposures "
                        f"({product.estimated_exposures}) < min_exposures ({req.min_exposures})"
                    )
            else:
                # For non-guaranteed, include if recommended_cpm is set (indicates it can meet min_exposures)
                # or if no recommended_cpm is set (product doesn't provide exposure estimates)
                if product.recommended_cpm is not None:
                    filtered_products.append(product)
                else:
                    # Include non-guaranteed products without recommended_cpm (can't filter by exposure estimates)
                    filtered_products.append(product)
        eligible_products = filtered_products

    # Apply testing hooks to response
    response_data = {"products": [p.model_dump_internal() for p in eligible_products]}
    response_data = apply_testing_hooks(response_data, testing_ctx, "get_products")

    # Reconstruct products from modified data
    modified_products = [Product(**p) for p in response_data["products"]]

    # Filter pricing data for anonymous users
    pricing_message = None
    if principal_id is None:  # Anonymous user
        # Remove pricing data from products for anonymous users
        for product in modified_products:
            product.cpm = None
            product.min_spend = None
        pricing_message = "Please connect through an authorized buying agent for pricing data"

    # Log activity
    log_tool_activity(context, "get_products", start_time)

    # Log to audit logs for business activity feed
    audit_logger = get_audit_logger("AdCP", tenant["tenant_id"])
    audit_logger.log_operation(
        operation="get_products",
        principal_name=principal.name if principal else "anonymous",
        principal_id=principal_id or "anonymous",
        adapter_id="mcp_server",
        success=True,
        details={
            "brief": req.brief[:100] if req.brief else "",
            "promoted_offering": req.promoted_offering[:100] if req.promoted_offering else "",
            "product_count": len(modified_products),
        },
    )

    # Create response with pricing message if anonymous
    base_message = f"Found {len(modified_products)} matching products"
    final_message = f"{base_message}. {pricing_message}" if pricing_message else base_message

    # Set status based on operation result
    status = TaskStatus.from_operation_state(
        operation_type="discovery", has_errors=False, requires_approval=False, requires_auth=principal_id is None
    )

    return GetProductsResponse(products=modified_products, message=final_message, status=status)


def _list_creative_formats_impl(context: Context) -> ListCreativeFormatsResponse:
    """List all available creative formats (AdCP spec endpoint).

    Returns comprehensive standard formats from AdCP registry plus any custom tenant formats.
    Prioritizes database formats over registry formats when format_id conflicts exist.
    """
    start_time = time.time()

    # For discovery endpoints, authentication is optional
    principal_id = get_principal_from_context(context)  # Returns None if no auth

    # Get tenant information
    tenant = get_current_tenant()
    if not tenant:
        raise ToolError("No tenant context available")

    formats = []
    format_ids_seen = set()

    # First, query database for tenant-specific and custom formats
    with get_db_session() as session:
        from src.core.database.models import CreativeFormat
        from src.core.schemas import AssetRequirement, Format

        # Get formats for this tenant (or global formats)
        db_formats = (
            session.query(CreativeFormat)
            .filter(
                (CreativeFormat.tenant_id == tenant["tenant_id"])
                | (CreativeFormat.tenant_id.is_(None))  # Global formats
            )
            .all()
        )

        for db_format in db_formats:
            # Convert database model to schema format
            assets_required = []
            if db_format.specs and isinstance(db_format.specs, dict):
                # Convert old specs format to new assets_required format
                if "assets" in db_format.specs:
                    for asset in db_format.specs["assets"]:
                        assets_required.append(
                            AssetRequirement(
                                asset_type=asset.get("asset_type", "unknown"), quantity=1, requirements=asset
                            )
                        )

            format_obj = Format(
                format_id=db_format.format_id,
                name=db_format.name,
                type=db_format.type,
                is_standard=db_format.is_standard or False,
                iab_specification=getattr(db_format, "iab_specification", None),
                requirements=db_format.specs or {},
                assets_required=assets_required if assets_required else None,
            )
            formats.append(format_obj)
            format_ids_seen.add(db_format.format_id)

    # Add standard formats from FORMAT_REGISTRY that aren't already in database
    from src.core.schemas import FORMAT_REGISTRY

    for format_id, standard_format in FORMAT_REGISTRY.items():
        if format_id not in format_ids_seen:
            formats.append(standard_format)
            format_ids_seen.add(format_id)

    # Sort formats by type and name for consistent ordering
    formats.sort(key=lambda f: (f.type, f.name))

    # Log the operation
    audit_logger = get_audit_logger("AdCP", tenant["tenant_id"])
    audit_logger.log_operation(
        operation="list_creative_formats",
        principal_name=principal_id or "anonymous",
        principal_id=principal_id or "anonymous",
        adapter_id="N/A",
        success=True,
        details={
            "format_count": len(formats),
            "standard_formats": len([f for f in formats if f.is_standard]),
            "custom_formats": len([f for f in formats if not f.is_standard]),
            "format_types": list({f.type for f in formats}),
        },
    )

    # Log activity
    log_tool_activity(context, "list_creative_formats", start_time)

    message = f"Found {len(formats)} creative formats across {len({f.type for f in formats})} format types"

    # Set status based on operation result
    status = TaskStatus.from_operation_state(
        operation_type="discovery", has_errors=False, requires_approval=False, requires_auth=principal_id is None
    )

    # Create response with schema validation metadata
    response = ListCreativeFormatsResponse(
        formats=formats, message=message, specification_version="AdCP v2.4", status=status
    )

    # Log to audit logs for business activity feed
    audit_logger = get_audit_logger("AdCP", tenant["tenant_id"])
    audit_logger.log_operation(
        operation="list_creative_formats",
        principal_name="anonymous" if principal_id is None else principal_id,
        principal_id=principal_id or "anonymous",
        adapter_id="mcp_server",
        success=True,
        details={"format_count": len(formats)},
    )

    # Add schema validation metadata for client validation
    from src.core.schema_validation import INCLUDE_SCHEMAS_IN_RESPONSES, enhance_mcp_response_with_schema

    if INCLUDE_SCHEMAS_IN_RESPONSES:
        # Convert to dict, enhance with schema, return enhanced dict
        response_dict = response.model_dump()
        enhanced_response = enhance_mcp_response_with_schema(
            response_data=response_dict,
            model_class=ListCreativeFormatsResponse,
            include_full_schema=False,  # Set to True for development debugging
        )
        # Return the enhanced response (FastMCP handles dict returns)
        return enhanced_response

    return response


@mcp.tool()
def list_creative_formats(context: Context) -> ListCreativeFormatsResponse:
    """List all available creative formats (AdCP spec endpoint).

    MCP tool wrapper that delegates to the shared implementation.

    Args:
        context: FastMCP context (automatically provided)

    Returns:
        ListCreativeFormatsResponse with all available formats
    """
    return _list_creative_formats_impl(context)


def _sync_creatives_impl(
    creatives: list[dict],
    media_buy_id: str = None,
    buyer_ref: str = None,
    assign_to_packages: list[str] = None,
    upsert: bool = True,
    context: Context = None,
) -> SyncCreativesResponse:
    """Sync creative assets to centralized library (AdCP spec endpoint).

    Primary creative management endpoint that handles:
    - Bulk creative upload/update with upsert semantics
    - Creative assignment to media buy packages
    - Support for both hosted assets (media_url) and third-party tags (snippet)

    Args:
        creatives: Array of creative assets to sync
        media_buy_id: Publisher's ID of the media buy (optional)
        buyer_ref: Buyer's reference for the media buy (optional)
        assign_to_packages: Package IDs to assign creatives to (optional)
        upsert: Whether to update existing creatives or create new ones
        context: FastMCP context (automatically provided)

    Returns:
        SyncCreativesResponse with synced creatives and assignments
    """
    from pydantic import ValidationError

    from src.core.schemas import Creative

    # Process raw creative dictionaries without schema validation initially
    # Schema objects will be created later with populated internal fields
    raw_creatives = [creative if isinstance(creative, dict) else creative.model_dump() for creative in creatives]

    start_time = time.time()

    # Authentication
    principal_id = _get_principal_id_from_context(context)

    # Get tenant information
    tenant = get_current_tenant()
    if not tenant:
        raise ToolError("No tenant context available")

    # Track synced and failed creatives
    synced_creatives = []
    failed_creatives = []
    assignments = []

    # Track creatives requiring approval for workflow creation
    creatives_needing_approval = []

    # Get tenant creative approval settings
    auto_approve_formats = tenant.get("auto_approve_formats", [])
    human_review_required = tenant.get("human_review_required", True)

    with get_db_session() as session:
        # Resolve media buy
        media_buy = None
        if media_buy_id:
            from src.core.database.models import MediaBuy

            media_buy = (
                session.query(MediaBuy).filter_by(tenant_id=tenant["tenant_id"], media_buy_id=media_buy_id).first()
            )
        elif buyer_ref:
            from src.core.database.models import MediaBuy

            media_buy = session.query(MediaBuy).filter_by(tenant_id=tenant["tenant_id"], buyer_ref=buyer_ref).first()

        if not media_buy and (media_buy_id or buyer_ref):
            raise ToolError(f"Media buy not found: {media_buy_id or buyer_ref}")

        # Process each creative with proper transaction isolation
        for creative in raw_creatives:
            try:
                # First, validate the creative against the schema before database operations
                try:
                    # Create temporary schema object for validation
                    # Map input fields to schema field names
                    schema_data = {
                        "creative_id": creative.get("creative_id") or str(uuid.uuid4()),
                        "name": creative.get("name", ""),  # Ensure name is never None
                        "format_id": creative.get("format"),  # Use alias name
                        "click_through_url": creative.get("click_url"),
                        "width": creative.get("width"),
                        "height": creative.get("height"),
                        "duration": creative.get("duration"),
                        "principal_id": principal_id,
                        "created_at": datetime.now(UTC),
                        "updated_at": datetime.now(UTC),
                        "status": "pending",
                    }

                    # Handle snippet vs media content properly (mutually exclusive)
                    if creative.get("snippet"):
                        # Snippet-based creative
                        schema_data.update(
                            {
                                "snippet": creative.get("snippet"),
                                "snippet_type": creative.get("snippet_type"),
                                "content_uri": "<script>/* Snippet-based creative */</script>",  # HTML-looking placeholder
                            }
                        )
                    else:
                        # Media-based creative
                        schema_data["content_uri"] = (
                            creative.get("url") or "https://placeholder.example.com/missing.jpg"
                        )

                    if creative.get("template_variables"):
                        schema_data["template_variables"] = creative.get("template_variables")

                    # Validate by creating a Creative schema object
                    # This will fail if required fields are missing or invalid (like empty name)
                    Creative(**schema_data)

                    # Additional business logic validation
                    if not creative.get("name") or str(creative.get("name")).strip() == "":
                        raise ValueError("Creative name cannot be empty")

                    if not creative.get("format"):
                        raise ValueError("Creative format is required")

                except (ValidationError, ValueError) as validation_error:
                    # Creative failed validation - add to failed list
                    failed_creatives.append(
                        {"creative_id": creative.get("creative_id", "unknown"), "error": str(validation_error)}
                    )
                    continue  # Skip to next creative

                # Use savepoint for individual creative transaction isolation
                with session.begin_nested():
                    # Check if creative already exists (for upsert)
                    existing_creative = None
                    if upsert and creative.get("creative_id"):
                        from src.core.database.models import Creative as DBCreative

                        existing_creative = (
                            session.query(DBCreative)
                            .filter_by(tenant_id=tenant["tenant_id"], creative_id=creative.get("creative_id"))
                            .first()
                        )

                    if existing_creative and upsert:
                        # Update existing creative
                        existing_creative.name = creative.get("name")
                        existing_creative.format = creative.get("format")
                        existing_creative.updated_at = datetime.now(UTC)

                        # Determine if creative needs approval (same logic as create)
                        creative_format = creative.get("format")
                        needs_approval = human_review_required and creative_format not in auto_approve_formats
                        existing_creative.status = "pending" if needs_approval else "approved"

                        # Store creative properties in data field
                        data = existing_creative.data or {}
                        data.update(
                            {
                                "url": creative.get("url"),
                                "click_url": creative.get("click_url"),
                                "width": creative.get("width"),
                                "height": creative.get("height"),
                                "duration": creative.get("duration"),
                            }
                        )

                        # Update AdCP v1.3+ fields in data
                        if creative.get("snippet"):
                            data["snippet"] = creative.get("snippet")
                            data["snippet_type"] = creative.get("snippet_type")

                        if creative.get("template_variables"):
                            data["template_variables"] = creative.get("template_variables")

                        existing_creative.data = data

                        # Mark JSONB field as modified for SQLAlchemy
                        from sqlalchemy.orm import attributes

                        attributes.flag_modified(existing_creative, "data")

                        # Track creatives needing approval for workflow creation
                        if needs_approval:
                            creatives_needing_approval.append(
                                {
                                    "creative_id": existing_creative.creative_id,
                                    "format": creative_format,
                                    "name": creative.get("name"),
                                }
                            )

                    else:
                        # Create new creative
                        from src.core.database.models import Creative as DBCreative

                        # Prepare data field with all creative properties
                        data = {
                            "url": creative.get("url"),
                            "click_url": creative.get("click_url"),
                            "width": creative.get("width"),
                            "height": creative.get("height"),
                            "duration": creative.get("duration"),
                        }

                        # Add AdCP v1.3+ fields to data
                        if creative.get("snippet"):
                            data["snippet"] = creative.get("snippet")
                            data["snippet_type"] = creative.get("snippet_type")

                        if creative.get("template_variables"):
                            data["template_variables"] = creative.get("template_variables")

                        # Determine if creative needs approval
                        creative_format = creative.get("format")
                        needs_approval = human_review_required and creative_format not in auto_approve_formats
                        creative_status = "pending" if needs_approval else "approved"

                        db_creative = DBCreative(
                            tenant_id=tenant["tenant_id"],
                            creative_id=creative.get("creative_id") or str(uuid.uuid4()),
                            name=creative.get("name"),
                            format=creative.get("format"),
                            principal_id=principal_id,
                            status=creative_status,
                            created_at=datetime.now(UTC),
                            data=data,
                        )

                        session.add(db_creative)
                        session.flush()  # Get the ID

                        # Update creative_id if it was generated
                        if not creative.get("creative_id"):
                            creative["creative_id"] = db_creative.creative_id

                        # Track creatives needing approval for workflow creation
                        if needs_approval:
                            creatives_needing_approval.append(
                                {
                                    "creative_id": db_creative.creative_id,
                                    "format": creative_format,
                                    "name": creative.get("name"),
                                }
                            )

                    # Handle package assignments
                    if assign_to_packages and media_buy:
                        for package_id in assign_to_packages:
                            from src.core.database.models import CreativeAssignment as DBAssignment
                            from src.core.schemas import CreativeAssignment

                            assignment = DBAssignment(
                                tenant_id=tenant["tenant_id"],
                                assignment_id=str(uuid.uuid4()),
                                media_buy_id=media_buy.media_buy_id,
                                package_id=package_id,
                                creative_id=creative.get("creative_id"),
                                weight=100,
                                created_at=datetime.now(UTC),
                            )

                            session.add(assignment)
                            assignments.append(
                                CreativeAssignment(
                                    assignment_id=assignment.assignment_id,
                                    media_buy_id=assignment.media_buy_id,
                                    package_id=assignment.package_id,
                                    creative_id=assignment.creative_id,
                                    weight=assignment.weight,
                                )
                            )

                    # If we reach here, creative processing succeeded
                    synced_creatives.append(creative)

            except Exception as e:
                # Savepoint automatically rolls back this creative only
                failed_creatives.append(
                    {"creative_id": creative.get("creative_id"), "name": creative.get("name"), "error": str(e)}
                )

        # Commit all successful creative operations
        session.commit()

    # Create workflow steps for creatives requiring approval
    if creatives_needing_approval:
        from src.core.context_manager import get_context_manager
        from src.core.database.models import ObjectWorkflowMapping

        ctx_manager = get_context_manager()

        # Get or create persistent context for this operation
        persistent_ctx = ctx_manager.get_or_create_context(
            principal_id=principal_id, tenant_id=tenant["tenant_id"], context_type="creative_sync"
        )

        with get_db_session() as session:
            for creative_info in creatives_needing_approval:
                # Create workflow step for creative approval
                step = ctx_manager.create_workflow_step(
                    context_id=persistent_ctx.context_id,
                    is_async=True,
                    step_type="creative_approval",
                    owner="publisher",
                    status="requires_approval",
                    tool_name="sync_creatives",
                    request_data={
                        "creative_id": creative_info["creative_id"],
                        "format": creative_info["format"],
                        "name": creative_info["name"],
                    },
                    initial_comment=f"Creative '{creative_info['name']}' (format: {creative_info['format']}) requires manual approval",
                )

                # Create ObjectWorkflowMapping to link creative to workflow step
                # This is CRITICAL for webhook delivery when creative is approved
                mapping = ObjectWorkflowMapping(
                    step_id=step.step_id,
                    object_type="creative",
                    object_id=creative_info["creative_id"],
                    action="approval_required",
                )
                session.add(mapping)

            session.commit()
            console.print(
                f"[blue]📋 Created {len(creatives_needing_approval)} workflow steps for creative approval[/blue]"
            )

    # Audit logging
    audit_logger = get_audit_logger("AdCP", tenant["tenant_id"])
    audit_logger.log_operation(
        operation="sync_creatives",
        principal_name=principal_id,
        principal_id=principal_id,
        adapter_id="N/A",
        success=len(failed_creatives) == 0,
        details={
            "synced_count": len(synced_creatives),
            "failed_count": len(failed_creatives),
            "assignment_count": len(assignments),
            "upsert_mode": upsert,
        },
    )

    # Log activity
    log_tool_activity(context, "sync_creatives", start_time)

    message = f"Synced {len(synced_creatives)} creatives"
    if failed_creatives:
        message += f", {len(failed_creatives)} failed"
    if assignments:
        message += f", {len(assignments)} assignments created"
    if creatives_needing_approval:
        message += f", {len(creatives_needing_approval)} require approval"

    # Convert synced creative dictionaries to schema objects for AdCP-compliant response
    synced_creative_schemas = []
    for creative_dict in synced_creatives:
        # Get the database object to populate internal fields
        with get_db_session() as session:
            from src.core.database.models import Creative as DBCreative

            db_creative = (
                session.query(DBCreative)
                .filter_by(tenant_id=tenant["tenant_id"], creative_id=creative_dict.get("creative_id"))
                .first()
            )
            if db_creative:
                # Create schema object with populated internal fields
                # Using aliased field names for construction
                # Handle mutually exclusive media content vs snippet
                schema_data = {
                    "creative_id": db_creative.creative_id,
                    "name": db_creative.name,
                    "format_id": db_creative.format,  # Use correct field name
                    "click_through_url": db_creative.data.get("click_url"),  # From data field
                    "width": db_creative.data.get("width"),
                    "height": db_creative.data.get("height"),
                    "duration": db_creative.data.get("duration"),
                    "status": db_creative.status,
                    "template_variables": db_creative.data.get("template_variables") or {},
                    "principal_id": db_creative.principal_id,
                    "created_at": db_creative.created_at or datetime.now(UTC),
                    "updated_at": db_creative.updated_at or datetime.now(UTC),
                }

                # Handle content_uri - required field even for snippet creatives
                # For snippet creatives, provide an HTML-looking URL to pass validation
                if db_creative.data.get("snippet"):
                    schema_data.update(
                        {
                            "snippet": db_creative.data.get("snippet"),
                            "snippet_type": db_creative.data.get("snippet_type"),
                            # Use HTML snippet-looking URL to pass _is_html_snippet() validation
                            "content_uri": db_creative.data.get("url")
                            or "<script>/* Snippet-based creative */</script>",
                        }
                    )
                else:
                    schema_data["content_uri"] = (
                        db_creative.data.get("url") or "https://placeholder.example.com/missing.jpg"
                    )

                creative_schema = Creative(**schema_data)
                synced_creative_schemas.append(creative_schema)

    # Log to audit logs for business activity feed
    audit_logger = get_audit_logger("AdCP", tenant["tenant_id"])
    principal = get_principal_object(principal_id) if principal_id else None
    audit_logger.log_operation(
        operation="sync_creatives",
        principal_name=principal.name if principal else "anonymous",
        principal_id=principal_id or "anonymous",
        adapter_id="mcp_server",
        success=True,
        details={
            "synced_count": len(synced_creative_schemas),
            "failed_count": len(failed_creatives),
            "media_buy_id": media_buy_id or "unassigned",
            "assignments_count": len(assignments),
        },
    )

    return SyncCreativesResponse(
        synced_creatives=synced_creative_schemas,
        failed_creatives=failed_creatives,
        assignments=assignments,
        message=message,
    )


@mcp.tool()
def sync_creatives(
    creatives: list[dict],
    media_buy_id: str = None,
    buyer_ref: str = None,
    assign_to_packages: list[str] = None,
    upsert: bool = True,
    context: Context = None,
) -> SyncCreativesResponse:
    """Sync creative assets to centralized library (AdCP spec endpoint).

    MCP tool wrapper that delegates to the shared implementation.

    Args:
        creatives: List of creative objects to sync
        media_buy_id: Optional media buy ID to associate creatives with
        buyer_ref: Optional buyer reference for filtering
        assign_to_packages: List of package IDs to assign creatives to
        upsert: If True, update existing creatives; if False, only create new ones
        context: FastMCP context (automatically provided)

    Returns:
        SyncCreativesResponse with sync results
    """
    return _sync_creatives_impl(creatives, media_buy_id, buyer_ref, assign_to_packages, upsert, context)


def _list_creatives_impl(
    media_buy_id: str = None,
    buyer_ref: str = None,
    status: str = None,
    format: str = None,
    tags: list[str] = None,
    created_after: str = None,
    created_before: str = None,
    search: str = None,
    page: int = 1,
    limit: int = 50,
    sort_by: str = "created_date",
    sort_order: str = "desc",
    context: Context = None,
) -> ListCreativesResponse:
    """List and search creative library (AdCP spec endpoint).

    Advanced filtering and search endpoint for the centralized creative library.
    Supports pagination, sorting, and multiple filter criteria.

    Args:
        media_buy_id: Filter by media buy ID (optional)
        buyer_ref: Filter by buyer reference (optional)
        status: Filter by creative status (pending, approved, rejected) (optional)
        format: Filter by creative format (optional)
        tags: Filter by tags (optional)
        created_after: Filter by creation date (ISO string) (optional)
        created_before: Filter by creation date (ISO string) (optional)
        search: Search in creative names and descriptions (optional)
        page: Page number for pagination (default: 1)
        limit: Number of results per page (default: 50, max: 1000)
        sort_by: Sort field (created_date, name, status) (default: created_date)
        sort_order: Sort order (asc, desc) (default: desc)
        context: FastMCP context (automatically provided)

    Returns:
        ListCreativesResponse with filtered creative assets and pagination info
    """
    from src.core.schemas import Creative, ListCreativesRequest

    # Parse datetime strings if provided
    created_after_dt = None
    created_before_dt = None
    if created_after:
        try:
            created_after_dt = datetime.fromisoformat(created_after.replace("Z", "+00:00"))
        except ValueError:
            raise ToolError(f"Invalid created_after date format: {created_after}")
    if created_before:
        try:
            created_before_dt = datetime.fromisoformat(created_before.replace("Z", "+00:00"))
        except ValueError:
            raise ToolError(f"Invalid created_before date format: {created_before}")

    # Create request object from individual parameters (MCP-compliant)
    req = ListCreativesRequest(
        media_buy_id=media_buy_id,
        buyer_ref=buyer_ref,
        status=status,
        format=format,
        tags=tags or [],
        created_after=created_after_dt,
        created_before=created_before_dt,
        search=search,
        page=page,
        limit=min(limit, 1000),  # Enforce max limit
        sort_by=sort_by,
        sort_order=sort_order,
    )

    start_time = time.time()

    # Authentication (optional for discovery, like list_creative_formats)
    principal_id = get_principal_from_context(context)  # Returns None if no auth

    # Get tenant information
    tenant = get_current_tenant()
    if not tenant:
        raise ToolError("No tenant context available")

    creatives = []
    total_count = 0

    with get_db_session() as session:
        from src.core.database.models import Creative as DBCreative
        from src.core.database.models import CreativeAssignment as DBAssignment
        from src.core.database.models import MediaBuy

        # Build query
        query = session.query(DBCreative).filter_by(tenant_id=tenant["tenant_id"])

        # Apply filters
        if req.media_buy_id:
            # Filter by media buy assignments
            query = query.join(DBAssignment, DBCreative.creative_id == DBAssignment.creative_id).filter(
                DBAssignment.media_buy_id == req.media_buy_id
            )

        if req.buyer_ref:
            # Filter by buyer_ref through media buy
            query = (
                query.join(DBAssignment, DBCreative.creative_id == DBAssignment.creative_id)
                .join(MediaBuy, DBAssignment.media_buy_id == MediaBuy.media_buy_id)
                .filter(MediaBuy.buyer_ref == req.buyer_ref)
            )

        if req.status:
            query = query.filter(DBCreative.status == req.status)

        if req.format:
            query = query.filter(DBCreative.format == req.format)

        if req.tags:
            # Simple tag filtering - in production, might use JSON operators
            for tag in req.tags:
                query = query.filter(DBCreative.name.contains(tag))  # Simplified

        if req.created_after:
            query = query.filter(DBCreative.created_at >= req.created_after)

        if req.created_before:
            query = query.filter(DBCreative.created_at <= req.created_before)

        if req.search:
            # Search in name and description
            search_term = f"%{req.search}%"
            query = query.filter(DBCreative.name.ilike(search_term))

        # Get total count before pagination
        total_count = query.count()

        # Apply sorting
        if req.sort_by == "name":
            sort_column = DBCreative.name
        elif req.sort_by == "status":
            sort_column = DBCreative.status
        else:  # Default to created_date
            sort_column = DBCreative.created_at

        if req.sort_order == "asc":
            query = query.order_by(sort_column.asc())
        else:
            query = query.order_by(sort_column.desc())

        # Apply pagination
        offset = (req.page - 1) * req.limit
        db_creatives = query.offset(offset).limit(req.limit).all()

        # Convert to schema objects
        for db_creative in db_creatives:
            # Create schema object with correct field names and data field access
            schema_data = {
                "creative_id": db_creative.creative_id,
                "name": db_creative.name,
                "format_id": db_creative.format,  # Use correct field name
                "click_through_url": db_creative.data.get("click_url") if db_creative.data else None,  # From data field
                "width": db_creative.data.get("width") if db_creative.data else None,
                "height": db_creative.data.get("height") if db_creative.data else None,
                "duration": db_creative.data.get("duration") if db_creative.data else None,
                "status": db_creative.status,
                "template_variables": db_creative.data.get("template_variables", {}) if db_creative.data else {},
                "principal_id": db_creative.principal_id,
                "created_at": db_creative.created_at or datetime.now(UTC),
                "updated_at": db_creative.updated_at or datetime.now(UTC),
            }

            # Handle content_uri - required field even for snippet creatives
            # For snippet creatives, provide an HTML-looking URL to pass validation
            snippet = db_creative.data.get("snippet") if db_creative.data else None
            if snippet:
                schema_data.update(
                    {
                        "snippet": snippet,
                        "snippet_type": db_creative.data.get("snippet_type") if db_creative.data else None,
                        # Use HTML snippet-looking URL to pass _is_html_snippet() validation
                        "content_uri": (
                            db_creative.data.get("url") or "<script>/* Snippet-based creative */</script>"
                            if db_creative.data
                            else "<script>/* Snippet-based creative */</script>"
                        ),
                    }
                )
            else:
                schema_data["content_uri"] = (
                    db_creative.data.get("url") or "https://placeholder.example.com/missing.jpg"
                    if db_creative.data
                    else "https://placeholder.example.com/missing.jpg"
                )

            creative = Creative(**schema_data)
            creatives.append(creative)

    # Calculate pagination info
    has_more = (req.page * req.limit) < total_count

    # Audit logging
    audit_logger = get_audit_logger("AdCP", tenant["tenant_id"])
    audit_logger.log_operation(
        operation="list_creatives",
        principal_name=principal_id,
        principal_id=principal_id,
        adapter_id="N/A",
        success=True,
        details={
            "result_count": len(creatives),
            "total_count": total_count,
            "page": req.page,
            "filters_applied": {
                "media_buy_id": req.media_buy_id,
                "status": req.status,
                "format": req.format,
                "search": req.search,
            },
        },
    )

    # Log activity
    log_tool_activity(context, "list_creatives", start_time)

    # Log to audit logs for business activity feed
    audit_logger = get_audit_logger("AdCP", tenant["tenant_id"])
    principal = get_principal_object(principal_id) if principal_id else None
    audit_logger.log_operation(
        operation="list_creatives",
        principal_name=principal.name if principal else "anonymous",
        principal_id=principal_id or "anonymous",
        adapter_id="mcp_server",
        success=True,
        details={
            "creative_count": len(creatives),
            "total_count": total_count,
            "media_buy_id": req.media_buy_id or "all",
            "status_filter": req.status or "all",
            "format_filter": req.format or "all",
        },
    )

    message = f"Found {len(creatives)} creatives"
    if total_count > len(creatives):
        message += f" (page {req.page} of {total_count} total)"

    return ListCreativesResponse(
        creatives=creatives, total_count=total_count, page=req.page, limit=req.limit, has_more=has_more, message=message
    )


@mcp.tool()
def list_creatives(
    media_buy_id: str = None,
    buyer_ref: str = None,
    status: str = None,
    format: str = None,
    tags: list[str] = None,
    created_after: str = None,
    created_before: str = None,
    search: str = None,
    page: int = 1,
    limit: int = 50,
    sort_by: str = "created_date",
    sort_order: str = "desc",
    context: Context = None,
) -> ListCreativesResponse:
    """List and filter creative assets from the centralized library.

    MCP tool wrapper that delegates to the shared implementation.
    """
    return _list_creatives_impl(
        media_buy_id,
        buyer_ref,
        status,
        format,
        tags,
        created_after,
        created_before,
        search,
        page,
        limit,
        sort_by,
        sort_order,
        context,
    )


@mcp.tool
async def get_signals(req: GetSignalsRequest, context: Context = None) -> GetSignalsResponse:
    """Optional endpoint for discovering available signals (audiences, contextual, etc.)

    Args:
        req: Request containing query parameters for signal discovery
        context: FastMCP context (automatically provided)

    Returns:
        GetSignalsResponse containing matching signals
    """

    _get_principal_id_from_context(context)

    # Get tenant information
    tenant = get_current_tenant()
    if not tenant:
        raise ToolError("No tenant context available")

    # Mock implementation - in production, this would query from a signal provider
    # or the ad server's available audience segments
    signals = []

    # Sample signals for demonstration using AdCP-compliant structure
    sample_signals = [
        Signal(
            signal_agent_segment_id="auto_intenders_q1_2025",
            name="Auto Intenders Q1 2025",
            description="Users actively researching new vehicles in Q1 2025",
            signal_type="marketplace",
            data_provider="Acme Data Solutions",
            coverage_percentage=85.0,
            deployments=[
                SignalDeployment(
                    platform="google_ad_manager",
                    account="123456",
                    is_live=True,
                    scope="account-specific",
                    decisioning_platform_segment_id="gam_auto_intenders",
                    estimated_activation_duration_minutes=0,
                )
            ],
            pricing=SignalPricing(cpm=3.0, currency="USD"),
        ),
        Signal(
            signal_agent_segment_id="luxury_travel_enthusiasts",
            name="Luxury Travel Enthusiasts",
            description="High-income individuals interested in premium travel experiences",
            signal_type="marketplace",
            data_provider="Premium Audience Co",
            coverage_percentage=75.0,
            deployments=[
                SignalDeployment(
                    platform="google_ad_manager",
                    is_live=True,
                    scope="platform-wide",
                    estimated_activation_duration_minutes=15,
                )
            ],
            pricing=SignalPricing(cpm=5.0, currency="USD"),
        ),
        Signal(
            signal_agent_segment_id="sports_content",
            name="Sports Content Pages",
            description="Target ads on sports-related content",
            signal_type="owned",
            data_provider="Publisher Sports Network",
            coverage_percentage=95.0,
            deployments=[
                SignalDeployment(
                    platform="google_ad_manager",
                    is_live=True,
                    scope="account-specific",
                    decisioning_platform_segment_id="sports_contextual",
                )
            ],
            pricing=SignalPricing(cpm=1.5, currency="USD"),
        ),
        Signal(
            signal_agent_segment_id="finance_content",
            name="Finance & Business Content",
            description="Target ads on finance and business content",
            signal_type="owned",
            data_provider="Financial News Corp",
            coverage_percentage=88.0,
            deployments=[SignalDeployment(platform="google_ad_manager", is_live=True, scope="platform-wide")],
            pricing=SignalPricing(cpm=2.0, currency="USD"),
        ),
        Signal(
            signal_agent_segment_id="urban_millennials",
            name="Urban Millennials",
            description="Millennials living in major metropolitan areas",
            signal_type="marketplace",
            data_provider="Demographics Plus",
            coverage_percentage=78.0,
            deployments=[
                SignalDeployment(
                    platform="google_ad_manager",
                    is_live=True,
                    scope="account-specific",
                    estimated_activation_duration_minutes=30,
                )
            ],
            pricing=SignalPricing(cpm=1.8, currency="USD"),
        ),
        Signal(
            signal_agent_segment_id="pet_owners",
            name="Pet Owners",
            description="Households with dogs or cats",
            signal_type="marketplace",
            data_provider="Lifestyle Data Inc",
            coverage_percentage=92.0,
            deployments=[SignalDeployment(platform="google_ad_manager", is_live=True, scope="platform-wide")],
            pricing=SignalPricing(cpm=1.2, currency="USD"),
        ),
    ]

    # Filter based on request parameters using new AdCP-compliant fields
    for signal in sample_signals:
        # Apply signal_spec filter (natural language description matching)
        if req.signal_spec:
            spec_lower = req.signal_spec.lower()
            if (
                spec_lower not in signal.name.lower()
                and spec_lower not in signal.description.lower()
                and spec_lower not in signal.signal_type.lower()
            ):
                continue

        # Apply filters if provided
        if req.filters:
            # Filter by catalog_types (equivalent to old 'type' field)
            if req.filters.catalog_types and signal.signal_type not in req.filters.catalog_types:
                continue

            # Filter by data_providers
            if req.filters.data_providers and signal.data_provider not in req.filters.data_providers:
                continue

            # Filter by max_cpm (using signal's pricing.cpm)
            if req.filters.max_cpm is not None and signal.pricing and signal.pricing.cpm > req.filters.max_cpm:
                continue

            # Filter by min_coverage_percentage
            if (
                req.filters.min_coverage_percentage is not None
                and signal.coverage_percentage < req.filters.min_coverage_percentage
            ):
                continue

        signals.append(signal)

    # Apply max_results limit (AdCP-compliant field name)
    if req.max_results:
        signals = signals[: req.max_results]

    # Set status based on operation result
    status = TaskStatus.from_operation_state(
        operation_type="discovery", has_errors=False, requires_approval=False, requires_auth=False
    )

    # Log to audit logs for business activity feed
    audit_logger = get_audit_logger("AdCP", tenant["tenant_id"])
    audit_logger.log_operation(
        operation="get_signals",
        principal_name="anonymous" if not principal_id else principal_id,
        principal_id=principal_id or "anonymous",
        adapter_id="mcp_server",
        success=True,
        details={
            "signal_count": len(signals),
            "query": req.query or "all",
            "max_results": req.max_results or "unlimited",
        },
    )

    return GetSignalsResponse(signals=signals, status=status)


@mcp.tool
async def activate_signal(
    signal_id: str,
    campaign_id: str = None,
    media_buy_id: str = None,
    context: Context = None,
) -> ActivateSignalResponse:
    """Activate a signal for use in campaigns.

    Args:
        signal_id: Signal ID to activate
        campaign_id: Optional campaign ID to activate signal for
        media_buy_id: Optional media buy ID to activate signal for
        context: FastMCP context (automatically provided)

    Returns:
        ActivateSignalResponse with activation status
    """
    start_time = time.time()

    # Authentication required for signal activation
    principal_id = _get_principal_id_from_context(context)

    # Get tenant information
    tenant = get_current_tenant()
    if not tenant:
        raise ToolError("No tenant context available")

    # Get the Principal object with ad server mappings
    principal = get_principal_object(principal_id)

    # Apply testing hooks
    testing_ctx = get_testing_context(context)
    campaign_info = {"endpoint": "activate_signal", "signal_id": signal_id}
    apply_testing_hooks(testing_ctx, campaign_info)

    try:
        # In a real implementation, this would:
        # 1. Validate the signal exists and is available
        # 2. Check if the principal has permission to activate the signal
        # 3. Communicate with the signal provider's API to activate the signal
        # 4. Update the campaign or media buy configuration to include the signal

        # Mock implementation for demonstration
        activation_success = True
        requires_approval = signal_id.startswith("premium_")  # Mock rule: premium signals need approval

        if requires_approval:
            # Create a human task for approval
            status = TaskStatus.INPUT_REQUIRED
            message = f"Signal {signal_id} requires manual approval before activation"
            activation_details = {
                "approval_required": True,
                "estimated_approval_time_hours": 24,
                "contact": "signals-approval@example.com",
            }
        elif activation_success:
            status = TaskStatus.WORKING  # Activation in progress
            message = f"Signal {signal_id} activation initiated successfully"
            activation_details = {
                "activation_started": datetime.now(UTC).isoformat(),
                "estimated_completion_minutes": 15,
                "platform_segment_id": f"seg_{signal_id}_{uuid.uuid4().hex[:8]}",
            }
        else:
            status = TaskStatus.FAILED
            message = f"Failed to activate signal {signal_id}"
            activation_details = {"error": "Signal provider unavailable"}

        # Log activity
        log_tool_activity(context, "activate_signal", start_time)

        # Log to audit logs for business activity feed
        audit_logger = get_audit_logger("AdCP", tenant["tenant_id"])
        audit_logger.log_operation(
            operation="activate_signal",
            principal_name=principal.name if principal else "anonymous",
            principal_id=principal_id or "anonymous",
            adapter_id="mcp_server",
            success=(status != TaskStatus.FAILED),
            details={
                "signal_id": signal_id,
                "campaign_id": campaign_id or "none",
                "media_buy_id": media_buy_id or "none",
                "status": str(status),
            },
        )

        return ActivateSignalResponse(
            signal_id=signal_id, status=status, message=message, activation_details=activation_details
        )

    except Exception as e:
        logger.error(f"Error activating signal {signal_id}: {e}")

        # Log failure to audit logs
        audit_logger = get_audit_logger("AdCP", tenant["tenant_id"])
        audit_logger.log_operation(
            operation="activate_signal",
            principal_name="unknown",
            principal_id=principal_id or "anonymous",
            adapter_id="mcp_server",
            success=False,
            error_message=str(e),
            details={"signal_id": signal_id},
        )

        return ActivateSignalResponse(
            signal_id=signal_id,
            status=TaskStatus.FAILED,
            message=f"Failed to activate signal: {str(e)}",
            errors=[{"code": "ACTIVATION_ERROR", "message": str(e)}],
        )


def _list_authorized_properties_impl(
    req: ListAuthorizedPropertiesRequest = None, context: Context = None
) -> ListAuthorizedPropertiesResponse:
    """List all properties this agent is authorized to represent (shared implementation).

    Discovers advertising properties (websites, apps, podcasts, etc.) that this
    sales agent is authorized to sell advertising on behalf of publishers.

    Args:
        req: Request parameters including optional tag filters
        context: FastMCP context for authentication

    Returns:
        ListAuthorizedPropertiesResponse with properties and tag metadata
    """
    start_time = time.time()

    # Handle missing request object (allows empty calls)
    if req is None:
        req = ListAuthorizedPropertiesRequest()

    # Get tenant and principal from context
    tenant = get_current_tenant()
    if not tenant:
        raise ToolError("AUTHENTICATION_ERROR", "Could not resolve tenant from context")

    tenant_id = tenant["tenant_id"]
    principal_id = _get_principal_id_from_context(context)

    # Apply testing hooks
    headers = context.meta.get("headers", {}) if context and context.meta else {}
    testing_context = get_testing_context(headers)
    campaign_info = {"endpoint": "list_authorized_properties", "tenant_id": tenant_id}
    apply_testing_hooks(testing_context, campaign_info, headers)

    log_tool_activity(context, "list_authorized_properties", start_time)

    try:
        with get_db_session() as session:
            # Query authorized properties for this tenant
            query = session.query(AuthorizedProperty).filter(AuthorizedProperty.tenant_id == tenant_id)

            # Apply tag filtering if requested
            if req.tags:
                # Filter properties that have any of the requested tags
                tag_filters = []
                for tag in req.tags:
                    tag_filters.append(AuthorizedProperty.tags.contains([tag]))
                query = query.filter(sa.or_(*tag_filters))

            # Only include verified properties
            query = query.filter(AuthorizedProperty.verification_status == "verified")

            authorized_properties = query.all()

            # Convert database models to Pydantic models
            properties = []
            all_tags = set()

            for prop in authorized_properties:
                # Extract identifiers from JSON
                identifiers = [
                    PropertyIdentifier(type=ident["type"], value=ident["value"]) for ident in (prop.identifiers or [])
                ]

                # Extract tags
                prop_tags = prop.tags or []
                all_tags.update(prop_tags)

                property_obj = Property(
                    property_type=prop.property_type,
                    name=prop.name,
                    identifiers=identifiers,
                    tags=prop_tags,
                    publisher_domain=prop.publisher_domain,
                )
                properties.append(property_obj)

            # Get tag metadata for all referenced tags
            tag_metadata = {}
            if all_tags:
                property_tags = (
                    session.query(PropertyTag)
                    .filter(PropertyTag.tenant_id == tenant_id, PropertyTag.tag_id.in_(all_tags))
                    .all()
                )

                for tag in property_tags:
                    tag_metadata[tag.tag_id] = PropertyTagMetadata(name=tag.name, description=tag.description)

            # Create response
            response = ListAuthorizedPropertiesResponse(
                adcp_version=req.adcp_version, properties=properties, tags=tag_metadata, errors=[]
            )

            # Log audit
            audit_logger = get_audit_logger()
            audit_logger.log_operation(
                operation="list_authorized_properties",
                tenant_id=tenant_id,
                principal_id=principal_id,
                success=True,
                details={
                    "properties_count": len(properties),
                    "requested_tags": req.tags,
                    "response_tags_count": len(tag_metadata),
                },
            )

            return response

    except Exception as e:
        logger.error(f"Error listing authorized properties: {str(e)}")

        # Log audit for failure
        audit_logger = get_audit_logger()
        audit_logger.log_operation(
            operation="list_authorized_properties",
            tenant_id=tenant_id,
            principal_id=principal_id,
            success=False,
            error_message=str(e),
        )

        raise ToolError("PROPERTIES_ERROR", f"Failed to list authorized properties: {str(e)}")


@mcp.tool()
def list_authorized_properties(
    req: ListAuthorizedPropertiesRequest = None, context: Context = None
) -> ListAuthorizedPropertiesResponse:
    """List all properties this agent is authorized to represent (AdCP spec endpoint).

    MCP tool wrapper that delegates to shared implementation.
    """
    return _list_authorized_properties_impl(req, context)


def _create_media_buy_impl(
    promoted_offering: str,
    po_number: str = None,
    buyer_ref: str = None,
    packages: list = None,
    start_time: str = None,
    end_time: str = None,
    budget: dict = None,
    product_ids: list = None,
    start_date: str = None,
    end_date: str = None,
    total_budget: float = None,
    targeting_overlay: dict = None,
    pacing: str = "even",
    daily_budget: float = None,
    creatives: list = None,
    required_axe_signals: list = None,
    enable_creative_macro: bool = False,
    strategy_id: str = None,
    webhook_url: str = None,
    webhook_auth_token: str = None,
    context: Context = None,
) -> CreateMediaBuyResponse:
    """Create a media buy with the specified parameters.

    Args:
        promoted_offering: Description of advertiser and what is being promoted (required per AdCP spec)
        po_number: Purchase order number (optional)
        buyer_ref: Buyer reference for tracking
        packages: Array of packages with products and budgets
        start_time: Campaign start time (ISO 8601)
        end_time: Campaign end time (ISO 8601)
        budget: Overall campaign budget
        product_ids: Legacy: Product IDs (converted to packages)
        start_date: Legacy: Start date (converted to start_time)
        end_date: Legacy: End date (converted to end_time)
        total_budget: Legacy: Total budget (converted to Budget object)
        targeting_overlay: Targeting overlay configuration
        pacing: Pacing strategy (even, asap, daily_budget)
        daily_budget: Daily budget limit
        creatives: Creative assets for the campaign
        required_axe_signals: Required targeting signals
        enable_creative_macro: Enable AXE to provide creative_macro signal
        strategy_id: Optional strategy ID for linking operations
        webhook_url: Optional webhook URL for status notifications (MCP protocol)
        webhook_auth_token: Optional Bearer token for webhook authentication (MCP protocol)
        context: FastMCP context (automatically provided)

    Returns:
        CreateMediaBuyResponse with media buy details
    """
    request_start_time = time.time()

    # Create request object from individual parameters (MCP-compliant)
    req = CreateMediaBuyRequest(
        promoted_offering=promoted_offering,
        po_number=po_number,
        buyer_ref=buyer_ref,
        packages=packages,
        start_time=start_time,
        end_time=end_time,
        budget=budget,
        product_ids=product_ids,
        start_date=start_date,
        end_date=end_date,
        total_budget=total_budget,
        targeting_overlay=targeting_overlay,
        pacing=pacing,
        daily_budget=daily_budget,
        creatives=creatives,
        required_axe_signals=required_axe_signals,
        enable_creative_macro=enable_creative_macro,
        strategy_id=strategy_id,
        webhook_url=webhook_url,
        webhook_auth_token=webhook_auth_token,
    )

    # Extract testing context first
    testing_ctx = get_testing_context(context)

    # Authentication and tenant setup
    principal_id = _get_principal_id_from_context(context)
    tenant = get_current_tenant()

    # Context management and workflow step creation - create workflow step FIRST
    ctx_manager = get_context_manager()
    ctx_id = context.headers.get("x-context-id") if hasattr(context, "headers") else None
    persistent_ctx = None
    step = None

    # Create workflow step immediately for tracking all operations
    if not persistent_ctx:
        # Check if we have an existing context ID
        if ctx_id:
            persistent_ctx = ctx_manager.get_context(ctx_id)

        # Create new context if needed
        if not persistent_ctx:
            persistent_ctx = ctx_manager.create_context(tenant_id=tenant["tenant_id"], principal_id=principal_id)

    # Create workflow step for tracking this operation
    step = ctx_manager.create_workflow_step(
        context_id=persistent_ctx.context_id,
        step_type="media_buy_creation",
        owner="system",
        status="in_progress",
        tool_name="create_media_buy",
        request_data=req.model_dump(mode="json"),
    )

    try:
        # Validate input parameters
        # 1. Budget validation
        total_budget = req.get_total_budget()
        if total_budget <= 0:
            error_msg = f"Invalid budget: {total_budget}. Budget must be positive."
            raise ValueError(error_msg)

        # 2. DateTime validation
        from datetime import datetime

        now = datetime.now(UTC)

        # Validate start_time
        if req.start_time is None:
            error_msg = "start_time is required"
            raise ValueError(error_msg)

        # Ensure start_time is timezone-aware for comparison
        start_time = req.start_time
        if start_time.tzinfo is None:
            start_time = start_time.replace(tzinfo=UTC)

        if start_time < now:
            error_msg = f"Invalid start time: {req.start_time}. Start time cannot be in the past."
            raise ValueError(error_msg)

        # Validate end_time
        if req.end_time is None:
            error_msg = "end_time is required"
            raise ValueError(error_msg)

        # Ensure end_time is timezone-aware for comparison
        end_time = req.end_time
        if end_time.tzinfo is None:
            end_time = end_time.replace(tzinfo=UTC)

        if end_time <= start_time:
            error_msg = f"Invalid time range: end time ({req.end_time}) must be after start time ({req.start_time})."
            raise ValueError(error_msg)

        # 3. Package/Product validation
        product_ids = req.get_product_ids()
        if not product_ids:
            error_msg = "At least one product is required."
            raise ValueError(error_msg)

        if req.packages:
            for package in req.packages:
                if not package.products:
                    error_msg = f"Package {package.buyer_ref} must contain at least one product."
                    raise ValueError(error_msg)

        # Validate targeting doesn't use managed-only dimensions
        if req.targeting_overlay:
            from src.services.targeting_capabilities import validate_overlay_targeting

            violations = validate_overlay_targeting(req.targeting_overlay.model_dump(exclude_none=True))
            if violations:
                error_msg = f"Targeting validation failed: {'; '.join(violations)}"
                raise ValueError(error_msg)

    except (ValueError, PermissionError) as e:
        # Update workflow step as failed
        ctx_manager.update_workflow_step(step.step_id, status="failed", error_message=str(e))

        # Return proper error response instead of raising ToolError
        return CreateMediaBuyResponse(
            media_buy_id="",
            status=TaskStatus.FAILED,
            detail=str(e),
            creative_deadline=None,
            message=f"Media buy creation failed: {str(e)}",
            errors=[{"code": "validation_error", "message": str(e)}],
        )

    # Get the Principal object (needed for adapter)
    principal = get_principal_object(principal_id)
    if not principal:
        error_msg = f"Principal {principal_id} not found"
        ctx_manager.update_workflow_step(step.step_id, status="failed", error_message=error_msg)
        return CreateMediaBuyResponse(
            media_buy_id="",
            status=TaskStatus.FAILED,
            detail=error_msg,
            creative_deadline=None,
            message=f"Media buy creation failed: {error_msg}",
            errors=[{"code": "authentication_error", "message": error_msg}],
        )

    try:
        # Get the appropriate adapter with testing context
        adapter = get_adapter(principal, dry_run=DRY_RUN_MODE or testing_ctx.dry_run, testing_context=testing_ctx)

        # Check if manual approval is required
        manual_approval_required = (
            adapter.manual_approval_required if hasattr(adapter, "manual_approval_required") else False
        )
        manual_approval_operations = (
            adapter.manual_approval_operations if hasattr(adapter, "manual_approval_operations") else []
        )

        # Check if auto-creation is disabled in tenant config
        auto_create_enabled = tenant.get("auto_create_media_buys", True)
        product_auto_create = True  # Will be set correctly when we get products later

        if manual_approval_required and "create_media_buy" in manual_approval_operations:
            # Update existing workflow step to require approval
            ctx_manager.update_workflow_step(
                step.step_id, status="requires_approval", step_type="approval", owner="publisher"
            )

            # Workflow step already created above - no need for separate task
            import uuid

            pending_media_buy_id = f"pending_{uuid.uuid4().hex[:8]}"

            response_msg = (
                f"Manual approval required. Workflow Step ID: {step.step_id}. Context ID: {persistent_ctx.context_id}"
            )
            ctx_manager.add_message(persistent_ctx.context_id, "assistant", response_msg)

            # Send Slack notification for manual approval requirement
            try:
                # Get principal name for notification
                principal_name = principal.name if principal else principal_id

                # Build notifier config from tenant fields
                notifier_config = {
                    "features": {
                        "slack_webhook_url": tenant.get("slack_webhook_url"),
                        "slack_audit_webhook_url": tenant.get("slack_audit_webhook_url"),
                    }
                }
                slack_notifier = get_slack_notifier(notifier_config)

                # Create notification details
                notification_details = {
                    "total_budget": total_budget,
                    "po_number": req.po_number,
                    "start_time": req.start_time.isoformat() if req.start_time else None,
                    "end_time": req.end_time.isoformat() if req.end_time else None,
                    "product_ids": req.get_product_ids(),
                    "workflow_step_id": step.step_id,
                    "context_id": persistent_ctx.context_id,
                }

                slack_notifier.notify_media_buy_event(
                    event_type="approval_required",
                    media_buy_id=pending_media_buy_id,
                    principal_name=principal_name,
                    details=notification_details,
                    tenant_name=tenant.get("name", "Unknown"),
                    success=True,
                )
                console.print("[green]📧 Sent manual approval notification to Slack[/green]")
            except Exception as e:
                console.print(f"[yellow]⚠️ Failed to send manual approval Slack notification: {e}[/yellow]")

            return CreateMediaBuyResponse(
                media_buy_id=pending_media_buy_id,
                status=TaskStatus.INPUT_REQUIRED,
                detail=response_msg,
                creative_deadline=None,
                message="Your media buy request requires manual approval from the publisher. The request has been queued and will be reviewed shortly.",
            )

        # Get products for the media buy to check product-level auto-creation settings
        catalog = get_product_catalog()
        product_ids = req.get_product_ids()
        products_in_buy = [p for p in catalog if p.product_id in product_ids]

        # Validate and auto-generate GAM implementation_config for each product if needed
        if adapter.__class__.__name__ == "GoogleAdManager":
            from src.services.gam_product_config_service import GAMProductConfigService

            gam_validator = GAMProductConfigService()
            config_errors = []

            for product in products_in_buy:
                # Auto-generate default config if missing
                if not product.implementation_config:
                    logger.info(
                        f"Product '{product.name}' ({product.product_id}) is missing GAM configuration. "
                        f"Auto-generating defaults based on product type."
                    )
                    # Generate defaults based on product delivery type and formats
                    delivery_type = product.delivery_type if hasattr(product, "delivery_type") else "non_guaranteed"
                    formats = product.formats if hasattr(product, "formats") else None
                    product.implementation_config = gam_validator.generate_default_config(
                        delivery_type=delivery_type, formats=formats
                    )

                    # Persist the auto-generated config to database
                    with get_db_session() as db_session:
                        db_product = db_session.query(ModelProduct).filter_by(product_id=product.product_id).first()
                        if db_product:
                            db_product.implementation_config = product.implementation_config
                            db_session.commit()
                            logger.info(f"Saved auto-generated GAM config for product {product.product_id}")

                # Validate the config (whether existing or auto-generated)
                is_valid, error_msg = gam_validator.validate_config(product.implementation_config)
                if not is_valid:
                    config_errors.append(
                        f"Product '{product.name}' ({product.product_id}) has invalid GAM configuration: {error_msg}"
                    )

            if config_errors:
                error_detail = "GAM configuration validation failed:\n" + "\n".join(
                    f"  • {err}" for err in config_errors
                )
                ctx_manager.update_workflow_step(step.step_id, status="failed", error_message=error_detail)
                return CreateMediaBuyResponse(
                    media_buy_id="",
                    status=TaskStatus.FAILED,
                    detail=error_detail,
                    creative_deadline=None,
                    message="Media buy creation failed due to invalid product configuration. Please fix the configuration in Admin UI and try again.",
                    errors=[{"code": "invalid_configuration", "message": err} for err in config_errors],
                )

        product_auto_create = all(
            p.implementation_config.get("auto_create_enabled", True) if p.implementation_config else True
            for p in products_in_buy
        )

        # Check if either tenant or product disables auto-creation
        if not auto_create_enabled or not product_auto_create:
            reason = "Tenant configuration" if not auto_create_enabled else "Product configuration"

            # Update existing workflow step to require approval
            ctx_manager.update_workflow_step(
                step.step_id, status="requires_approval", step_type="approval", owner="publisher"
            )

            # Workflow step already created above - no need for separate task
            import uuid

            pending_media_buy_id = f"pending_{uuid.uuid4().hex[:8]}"

            response_msg = f"Media buy requires approval due to {reason.lower()}. Workflow Step ID: {step.step_id}. Context ID: {persistent_ctx.context_id}"
            ctx_manager.add_message(persistent_ctx.context_id, "assistant", response_msg)

            # Send Slack notification for configuration-based approval requirement
            try:
                # Get principal name for notification
                principal_name = principal.name if principal else principal_id

                # Build notifier config from tenant fields
                notifier_config = {
                    "features": {
                        "slack_webhook_url": tenant.get("slack_webhook_url"),
                        "slack_audit_webhook_url": tenant.get("slack_audit_webhook_url"),
                    }
                }
                slack_notifier = get_slack_notifier(notifier_config)

                # Create notification details including configuration reason
                notification_details = {
                    "total_budget": total_budget,
                    "po_number": req.po_number,
                    "start_time": req.start_time.isoformat() if req.start_time else None,
                    "end_time": req.end_time.isoformat() if req.end_time else None,
                    "product_ids": req.get_product_ids(),
                    "approval_reason": reason,
                    "workflow_step_id": step.step_id,
                    "context_id": persistent_ctx.context_id,
                    "auto_create_enabled": auto_create_enabled,
                    "product_auto_create": product_auto_create,
                }

                slack_notifier.notify_media_buy_event(
                    event_type="config_approval_required",
                    media_buy_id=pending_media_buy_id,
                    principal_name=principal_name,
                    details=notification_details,
                    tenant_name=tenant.get("name", "Unknown"),
                    success=True,
                )
                console.print(f"[green]📧 Sent {reason.lower()} approval notification to Slack[/green]")
            except Exception as e:
                console.print(f"[yellow]⚠️ Failed to send configuration approval Slack notification: {e}[/yellow]")

            return CreateMediaBuyResponse(
                media_buy_id=pending_media_buy_id,
                status=TaskStatus.INPUT_REQUIRED,
                detail=response_msg,
                creative_deadline=None,
                message=f"This media buy requires manual approval due to {reason.lower()}. Your request has been submitted for review.",
            )

        # Continue with synchronized media buy creation

        # Note: products_in_buy was already calculated above for product_auto_create check
        # No need to recalculate

        # Note: Key-value pairs are NOT aggregated here anymore.
        # Each product maintains its own custom_targeting_keys in implementation_config
        # which will be applied separately to its corresponding line item in GAM.
        # The adapter (google_ad_manager.py) handles this per-product targeting at line 491-494

        # Convert products to MediaPackages (simplified for now)
        packages = []
        for product in products_in_buy:
            # Use the first format for now
            first_format_id = product.formats[0] if product.formats else None
            packages.append(
                MediaPackage(
                    package_id=product.product_id,
                    name=product.name,
                    delivery_type=product.delivery_type,
                    cpm=product.cpm if product.cpm else 10.0,  # Default CPM
                    impressions=int(total_budget / (product.cpm if product.cpm else 10.0) * 1000),
                    format_ids=[first_format_id] if first_format_id else [],
                )
            )

        # Create the media buy using the adapter (SYNCHRONOUS operation)
        # Defensive null check: ensure start_time and end_time are set
        if not req.start_time or not req.end_time:
            error_msg = "start_time and end_time are required but were not properly set"
            ctx_manager.update_workflow_step(step.step_id, status="failed", error_message=error_msg)
            return CreateMediaBuyResponse(
                media_buy_id="",
                status=TaskStatus.FAILED,
                detail=error_msg,
                creative_deadline=None,
                message="Media buy creation failed: missing required datetime fields",
                errors=[{"code": "invalid_datetime", "message": error_msg}],
            )
        response = adapter.create_media_buy(req, packages, req.start_time, req.end_time)

        # Store the media buy in memory (for backward compatibility)
        media_buys[response.media_buy_id] = (req, principal_id)

        # Store the media buy in database (context_id is NULL for synchronous operations)
        tenant = get_current_tenant()
        with get_db_session() as session:
            new_media_buy = MediaBuy(
                media_buy_id=response.media_buy_id,
                tenant_id=tenant["tenant_id"],
                principal_id=principal_id,
                buyer_ref=req.buyer_ref,  # AdCP v2.4 buyer reference
                order_name=req.po_number or f"Order-{response.media_buy_id}",
                advertiser_name=principal.name,
                campaign_objective=getattr(req, "campaign_objective", ""),  # Optional field
                kpi_goal=getattr(req, "kpi_goal", ""),  # Optional field
                budget=total_budget,  # Extract total budget
                currency=req.budget.currency if req.budget else "USD",  # AdCP v2.4 currency field
                start_date=req.start_time.date(),  # Legacy field for compatibility
                end_date=req.end_time.date(),  # Legacy field for compatibility
                start_time=req.start_time,  # AdCP v2.4 datetime scheduling
                end_time=req.end_time,  # AdCP v2.4 datetime scheduling
                status=response.status or TaskStatus.WORKING,
                raw_request=req.model_dump(mode="json"),
            )
            session.add(new_media_buy)
            session.commit()

<<<<<<< HEAD
            # Create ObjectWorkflowMapping to link media buy to workflow step
            # This is CRITICAL for webhook delivery - the push notification service
            # uses this mapping to find which media_buy is associated with a workflow step
            from src.core.database.models import ObjectWorkflowMapping

            mapping = ObjectWorkflowMapping(
                step_id=step.step_id,
                object_type="media_buy",
                object_id=response.media_buy_id,
                action="create",  # Required NOT NULL field
            )
            session.add(mapping)
            session.commit()
            console.print(
                f"[green]✅ Created ObjectWorkflowMapping: step={step.step_id} → media_buy={response.media_buy_id} [action=create][/green]"
            )

            # Store webhook_url in push_notification_configs if provided (MCP webhook support)
            if req.webhook_url:
                import uuid

                from src.core.database.models import PushNotificationConfig as DBPushNotificationConfig

                config_id = f"mcp_{uuid.uuid4().hex[:16]}"

                push_config = DBPushNotificationConfig(
                    id=config_id,
                    tenant_id=tenant["tenant_id"],
                    principal_id=principal_id,
                    url=req.webhook_url,
                    authentication_type="bearer" if req.webhook_auth_token else None,
                    authentication_token=req.webhook_auth_token if req.webhook_auth_token else None,
                    is_active=True,
                )
                session.add(push_config)
                session.commit()

                console.print(f"[green]Registered MCP webhook: {req.webhook_url}[/green]")

=======
        # Handle creative_ids in packages if provided
        if req.packages:
            with get_db_session() as session:
                from src.core.database.models import CreativeAssignment as DBAssignment

                for i, package in enumerate(req.packages):
                    if package.creative_ids:
                        package_id = f"{response.media_buy_id}_pkg_{i+1}"
                        for creative_id in package.creative_ids:
                            # Verify the creative exists
                            from src.core.database.models import Creative as DBCreative

                            creative = (
                                session.query(DBCreative)
                                .filter_by(tenant_id=tenant["tenant_id"], creative_id=creative_id)
                                .first()
                            )

                            if not creative:
                                logger.warning(
                                    f"Creative {creative_id} not found for package {package_id}, skipping assignment"
                                )
                                continue

                            # Create assignment with generated assignment_id
                            assignment_id = f"assign_{uuid.uuid4().hex[:12]}"
                            assignment = DBAssignment(
                                assignment_id=assignment_id,
                                tenant_id=tenant["tenant_id"],
                                media_buy_id=response.media_buy_id,
                                package_id=package_id,
                                creative_id=creative_id,
                            )
                            session.add(assignment)

                session.commit()

>>>>>>> f8ae512e
        # Handle creatives if provided
        if req.creatives:
            # Convert Creative objects to format expected by adapter
            assets = []
            for creative in req.creatives:
                try:
                    asset = _convert_creative_to_adapter_asset(creative, req.product_ids)
                    assets.append(asset)
                except Exception as e:
                    console.print(f"[red]Error converting creative {creative.creative_id}: {e}[/red]")
                    # Add a failed status for this creative
                    creative_statuses[creative.creative_id] = CreativeStatus(
                        creative_id=creative.creative_id, status="rejected", detail=f"Conversion error: {str(e)}"
                    )
                    continue
            statuses = adapter.add_creative_assets(response.media_buy_id, assets, datetime.now())
            for status in statuses:
                creative_statuses[status.creative_id] = CreativeStatus(
                    creative_id=status.creative_id,
                    status="approved" if status.status == "approved" else "pending_review",
                    detail="Creative submitted to ad server",
                )

        # Build packages list for response (AdCP v2.4 format)
        response_packages = []
        for i, package in enumerate(req.packages):
            pkg_response = {
                "package_id": f"{response.media_buy_id}_pkg_{i+1}",
                "buyer_ref": package.buyer_ref,
                "products": package.products,
                "status": TaskStatus.WORKING,
            }
            # Include creative_ids in response if they were provided
            if package.creative_ids:
                pkg_response["creative_ids"] = package.creative_ids
            response_packages.append(pkg_response)

        # Create AdCP v2.4 compliant response
        adcp_response = CreateMediaBuyResponse(
            media_buy_id=response.media_buy_id,
            buyer_ref=req.buyer_ref,
            status=TaskStatus.WORKING,  # Media buy creation in progress (async operation)
            packages=response_packages,
            creative_deadline=response.creative_deadline,
            message="Media buy created successfully and is being activated",
        )

        # Log activity
        log_tool_activity(context, "create_media_buy", start_time)

        # Also log specific media buy activity
        try:
            principal_name = "Unknown"
            with get_db_session() as session:
                principal_db = (
                    session.query(ModelPrincipal)
                    .filter_by(principal_id=principal_id, tenant_id=tenant["tenant_id"])
                    .first()
                )
                if principal_db:
                    principal_name = principal_db.name

            # Calculate duration using new datetime fields
            duration_days = (req.end_time - req.start_time).days + 1

            activity_feed.log_media_buy(
                tenant_id=tenant["tenant_id"],
                principal_name=principal_name,
                media_buy_id=response.media_buy_id,
                budget=total_budget,  # Extract total budget
                duration_days=duration_days,
                action="created",
            )
        except:
            pass

        # Apply testing hooks to response with campaign information
        campaign_info = {"start_date": req.start_time, "end_date": req.end_time, "total_budget": total_budget}

        response_data = (
            adcp_response.model_dump_internal()
            if hasattr(adcp_response, "model_dump_internal")
            else adcp_response.model_dump()
        )
        response_data = apply_testing_hooks(response_data, testing_ctx, "create_media_buy", campaign_info)

        # Reconstruct response from modified data
        modified_response = CreateMediaBuyResponse(**response_data)

        # Mark workflow step as completed on success
        ctx_manager.update_workflow_step(step.step_id, status="completed")

        # Send Slack notification for successful media buy creation
        try:
            # Get principal name for notification (reuse from activity logging above)
            principal_name = "Unknown"
            with get_db_session() as session:
                principal_db = (
                    session.query(ModelPrincipal)
                    .filter_by(principal_id=principal_id, tenant_id=tenant["tenant_id"])
                    .first()
                )
                if principal_db:
                    principal_name = principal_db.name

            # Build notifier config from tenant fields
            notifier_config = {
                "features": {
                    "slack_webhook_url": tenant.get("slack_webhook_url"),
                    "slack_audit_webhook_url": tenant.get("slack_audit_webhook_url"),
                }
            }
            slack_notifier = get_slack_notifier(notifier_config)

            # Create success notification details
            success_details = {
                "total_budget": total_budget,
                "po_number": req.po_number,
                "start_time": req.start_time.isoformat() if req.start_time else None,
                "end_time": req.end_time.isoformat() if req.end_time else None,
                "product_ids": req.get_product_ids(),
                "duration_days": (req.end_time - req.start_time).days + 1,
                "packages_count": len(response_packages) if response_packages else 0,
                "creatives_count": len(req.creatives) if req.creatives else 0,
                "workflow_step_id": step.step_id,
            }

            slack_notifier.notify_media_buy_event(
                event_type="created",
                media_buy_id=response.media_buy_id,
                principal_name=principal_name,
                details=success_details,
                tenant_name=tenant.get("name", "Unknown"),
                success=True,
            )

            console.print(f"[green]🎉 Sent success notification to Slack for media buy {response.media_buy_id}[/green]")
        except Exception as e:
            console.print(f"[yellow]⚠️ Failed to send success Slack notification: {e}[/yellow]")

        # Log to audit logs for business activity feed
        audit_logger = get_audit_logger("AdCP", tenant["tenant_id"])
        audit_logger.log_operation(
            operation="create_media_buy",
            principal_name=principal_name,
            principal_id=principal_id or "anonymous",
            adapter_id="mcp_server",
            success=True,
            details={
                "media_buy_id": response.media_buy_id,
                "total_budget": total_budget,
                "po_number": req.po_number,
                "duration_days": (req.end_time - req.start_time).days + 1 if req.end_time and req.start_time else 0,
                "product_count": len(req.get_product_ids()),
                "packages_count": len(response_packages) if response_packages else 0,
            },
        )

        return modified_response

    except Exception as e:
        # Update workflow step as failed on any error during execution
        if step:
            ctx_manager.update_workflow_step(step.step_id, status="failed", error_message=str(e))

        # Send Slack notification for failed media buy creation
        try:
            # Get principal name for notification
            principal_name = "Unknown"
            if principal:
                principal_name = principal.name

            # Build notifier config from tenant fields
            notifier_config = {
                "features": {
                    "slack_webhook_url": tenant.get("slack_webhook_url"),
                    "slack_audit_webhook_url": tenant.get("slack_audit_webhook_url"),
                }
            }
            slack_notifier = get_slack_notifier(notifier_config)

            # Create failure notification details
            failure_details = {
                "total_budget": total_budget if "total_budget" in locals() else 0,
                "po_number": req.po_number,
                "start_time": req.start_time.isoformat() if req.start_time else None,
                "end_time": req.end_time.isoformat() if req.end_time else None,
                "product_ids": req.get_product_ids(),
                "error_message": str(e),
                "workflow_step_id": step.step_id if step else "unknown",
            }

            slack_notifier.notify_media_buy_event(
                event_type="failed",
                media_buy_id=None,
                principal_name=principal_name,
                details=failure_details,
                tenant_name=tenant.get("name", "Unknown"),
                success=False,
                error_message=str(e),
            )

            console.print(f"[red]💥 Sent failure notification to Slack for {principal_name}[/red]")
        except Exception as notification_error:
            console.print(f"[yellow]⚠️ Failed to send failure Slack notification: {notification_error}[/yellow]")

        # Return proper error response instead of raising ToolError
        return CreateMediaBuyResponse(
            media_buy_id="",
            status=TaskStatus.FAILED,
            detail=str(e),
            creative_deadline=None,
            message=f"Media buy creation failed: {str(e)}",
            errors=[{"code": "execution_error", "message": str(e)}],
        )


@mcp.tool()
def create_media_buy(
    promoted_offering: str,
    po_number: str = None,
    buyer_ref: str = None,
    packages: list = None,
    start_time: str = None,
    end_time: str = None,
    budget: dict = None,
    product_ids: list = None,
    start_date: str = None,
    end_date: str = None,
    total_budget: float = None,
    targeting_overlay: dict = None,
    pacing: str = "even",
    daily_budget: float = None,
    creatives: list = None,
    required_axe_signals: list = None,
    enable_creative_macro: bool = False,
    strategy_id: str = None,
    context: Context = None,
) -> CreateMediaBuyResponse:
    """Create a media buy with the specified parameters.

    MCP tool wrapper that delegates to the shared implementation.

    Args:
        promoted_offering: Description of advertiser and what is being promoted (required per AdCP spec)
        po_number: Purchase order number (optional)
        buyer_ref: Buyer reference for tracking
        packages: Array of packages with products and budgets
        start_time: Campaign start time (ISO 8601)
        end_time: Campaign end time (ISO 8601)
        budget: Overall campaign budget
        product_ids: Legacy: Product IDs (converted to packages)
        start_date: Legacy: Start date (converted to start_time)
        end_date: Legacy: End date (converted to end_time)
        total_budget: Legacy: Total budget (converted to Budget object)
        targeting_overlay: Targeting overlay configuration
        pacing: Pacing strategy (even, asap, daily_budget)
        daily_budget: Daily budget limit
        creatives: Creative assets for the campaign
        required_axe_signals: Required targeting signals
        enable_creative_macro: Enable AXE to provide creative_macro signal
        strategy_id: Optional strategy ID for linking operations
        context: FastMCP context (automatically provided)

    Returns:
        CreateMediaBuyResponse with media buy details
    """
    return _create_media_buy_impl(
        promoted_offering=promoted_offering,
        po_number=po_number,
        buyer_ref=buyer_ref,
        packages=packages,
        start_time=start_time,
        end_time=end_time,
        budget=budget,
        product_ids=product_ids,
        start_date=start_date,
        end_date=end_date,
        total_budget=total_budget,
        targeting_overlay=targeting_overlay,
        pacing=pacing,
        daily_budget=daily_budget,
        creatives=creatives,
        required_axe_signals=required_axe_signals,
        enable_creative_macro=enable_creative_macro,
        strategy_id=strategy_id,
        context=context,
    )


# Unified update tools
def _update_media_buy_impl(
    media_buy_id: str,
    buyer_ref: str = None,
    active: bool = None,
    flight_start_date: str = None,
    flight_end_date: str = None,
    budget: float = None,
    currency: str = None,
    targeting_overlay: dict = None,
    start_time: str = None,
    end_time: str = None,
    pacing: str = None,
    daily_budget: float = None,
    packages: list = None,
    creatives: list = None,
    context: Context = None,
) -> UpdateMediaBuyResponse:
    """Update a media buy with campaign-level and/or package-level changes.

    Args:
        media_buy_id: Media buy ID to update (required)
        buyer_ref: Update buyer reference
        active: True to activate, False to pause entire campaign
        flight_start_date: Change start date (if not started)
        flight_end_date: Extend or shorten campaign
        budget: Update total budget
        currency: Update currency (ISO 4217)
        targeting_overlay: Update global targeting
        start_time: Update start datetime
        end_time: Update end datetime
        pacing: Pacing strategy (even, asap, daily_budget)
        daily_budget: Daily spend cap across all packages
        packages: Package-specific updates
        creatives: Add new creatives
        context: FastMCP context (automatically provided)

    Returns:
        UpdateMediaBuyResponse with updated media buy details
    """
    # Create request object from individual parameters (MCP-compliant)
    req = UpdateMediaBuyRequest(
        media_buy_id=media_buy_id,
        buyer_ref=buyer_ref,
        active=active,
        flight_start_date=flight_start_date,
        flight_end_date=flight_end_date,
        budget=budget,
        currency=currency,
        targeting_overlay=targeting_overlay,
        start_time=start_time,
        end_time=end_time,
        pacing=pacing,
        daily_budget=daily_budget,
        packages=packages,
        creatives=creatives,
    )

    _verify_principal(req.media_buy_id, context)
    _, principal_id = media_buys[req.media_buy_id]
    tenant = get_current_tenant()

    # Create or get persistent context
    ctx_manager = get_context_manager()
    ctx_id = context.headers.get("x-context-id") if hasattr(context, "headers") else None
    persistent_ctx = ctx_manager.get_or_create_context(
        tenant_id=tenant["tenant_id"],
        principal_id=principal_id,
        context_id=ctx_id,
        is_async=True,
    )

    # Create workflow step for this tool call
    step = ctx_manager.create_workflow_step(
        context_id=persistent_ctx.context_id,
        step_type="tool_call",
        owner="principal",
        status="in_progress",
        tool_name="update_media_buy",
        request_data=req.model_dump(mode="json"),  # Convert dates to strings
    )

    principal = get_principal_object(principal_id)
    if not principal:
        error_msg = f"Principal {principal_id} not found"
        ctx_manager.update_workflow_step(step.step_id, status="failed", error_message=error_msg)
        return UpdateMediaBuyResponse(
            status="failed",
            message=f"Update failed: {error_msg}",
            errors=[{"code": "principal_not_found", "message": error_msg}],
        )

    adapter = get_adapter(principal, dry_run=DRY_RUN_MODE)
    today = req.today or date.today()

    # Check if manual approval is required
    manual_approval_required = (
        adapter.manual_approval_required if hasattr(adapter, "manual_approval_required") else False
    )
    manual_approval_operations = (
        adapter.manual_approval_operations if hasattr(adapter, "manual_approval_operations") else []
    )

    if manual_approval_required and "update_media_buy" in manual_approval_operations:
        # Workflow step already created above - update its status
        ctx_manager.update_workflow_step(
            step.step_id,
            status="requires_approval",
            add_comment={"user": "system", "comment": "Publisher requires manual approval for all media buy updates"},
        )

        return UpdateMediaBuyResponse(
            status="pending_manual",
            detail=f"Manual approval required. Workflow Step ID: {step.step_id}",
        )

    # Handle campaign-level updates
    if req.active is not None:
        action = "resume_media_buy" if req.active else "pause_media_buy"
        result = adapter.update_media_buy(
            media_buy_id=req.media_buy_id,
            action=action,
            package_id=None,
            budget=None,
            today=datetime.combine(today, datetime.min.time()),
        )
        if result.status == "failed":
            return result

    # Handle package-level updates
    if req.packages:
        for pkg_update in req.packages:
            # Handle active/pause state
            if pkg_update.active is not None:
                action = "resume_package" if pkg_update.active else "pause_package"
                result = adapter.update_media_buy(
                    media_buy_id=req.media_buy_id,
                    action=action,
                    package_id=pkg_update.package_id,
                    budget=None,
                    today=datetime.combine(today, datetime.min.time()),
                )
                if result.status == "failed":
                    ctx_manager.update_workflow_step(
                        step.step_id,
                        status="failed",
                        error_message=result.detail or "Update failed",
                    )
                    return result

            # Handle budget updates
            if pkg_update.impressions is not None:
                result = adapter.update_media_buy(
                    media_buy_id=req.media_buy_id,
                    action="update_package_impressions",
                    package_id=pkg_update.package_id,
                    budget=pkg_update.impressions,
                    today=datetime.combine(today, datetime.min.time()),
                )
                if result.status == "failed":
                    ctx_manager.update_workflow_step(
                        step.step_id,
                        status="failed",
                        error_message=result.detail or "Update failed",
                    )
                    return result
            elif pkg_update.budget is not None:
                result = adapter.update_media_buy(
                    media_buy_id=req.media_buy_id,
                    action="update_package_budget",
                    package_id=pkg_update.package_id,
                    budget=int(pkg_update.budget),
                    today=datetime.combine(today, datetime.min.time()),
                )
                if result.status == "failed":
                    ctx_manager.update_workflow_step(
                        step.step_id,
                        status="failed",
                        error_message=result.detail or "Update failed",
                    )
                    return result

    # Handle budget updates (support both Budget object and float)
    if req.budget is not None:
        if isinstance(req.budget, dict):
            # Handle Budget object
            total_budget = req.budget.get("total", 0)
            currency = req.budget.get("currency", "USD")
        elif hasattr(req.budget, "total"):
            # Handle Budget model instance
            total_budget = req.budget.total
            currency = req.budget.currency
        else:
            # Handle float
            total_budget = req.budget
            currency = req.currency or "USD"

        if total_budget <= 0:
            error_msg = f"Invalid budget: {total_budget}. Budget must be positive."
            ctx_manager.update_workflow_step(step.step_id, status="failed", error_message=error_msg)
            return UpdateMediaBuyResponse(status="failed", detail=error_msg)

        # Store budget update in media buy
        if req.media_buy_id in media_buys:
            buy_data = media_buys[req.media_buy_id]
            if isinstance(buy_data, tuple) and len(buy_data) >= 2:
                # Update with new budget info
                media_buys[req.media_buy_id] = (
                    {
                        "budget": total_budget,
                        "currency": currency,
                        "buyer_ref": req.buyer_ref or buy_data[0].get("buyer_ref"),
                    },
                    buy_data[1],  # Keep principal_id
                )

    # Validate update parameters (backwards compatibility)
    if req.budget is not None and req.budget.total <= 0:
        error_msg = f"Invalid budget: {req.budget.total}. Budget must be positive."
        ctx_manager.update_workflow_step(step.step_id, status="failed", error_message=error_msg)
        return UpdateMediaBuyResponse(status="failed", detail=error_msg)

    buy_request, _ = media_buys[req.media_buy_id]
    if req.budget is not None:
        buy_request.budget = req.budget
    if req.targeting_overlay is not None:
        # Validate targeting doesn't use managed-only dimensions
        from src.services.targeting_capabilities import validate_overlay_targeting

        violations = validate_overlay_targeting(req.targeting_overlay.model_dump(exclude_none=True))
        if violations:
            error_msg = f"Targeting validation failed: {'; '.join(violations)}"
            ctx_manager.update_workflow_step(step.step_id, status="failed", error_message=error_msg)
            return UpdateMediaBuyResponse(status="failed", detail=error_msg)
        buy_request.targeting_overlay = req.targeting_overlay
    if req.creative_assignments:
        creative_assignments[req.media_buy_id] = req.creative_assignments

    # Create ObjectWorkflowMapping to link media buy update to workflow step
    # This enables webhook delivery when the update completes
    from src.core.database.database_session import get_db_session
    from src.core.database.models import ObjectWorkflowMapping

    with get_db_session() as session:
        mapping = ObjectWorkflowMapping(
            step_id=step.step_id,
            object_type="media_buy",
            object_id=req.media_buy_id,
            action="update",
        )
        session.add(mapping)
        session.commit()

    # Update workflow step with success
    ctx_manager.update_workflow_step(
        step.step_id,
        status="completed",
        response_data={
            "status": "accepted",
            "updates_applied": {
                "campaign_level": req.active is not None,
                "package_count": len(req.packages) if req.packages else 0,
                "total_budget": req.total_budget is not None,
                "targeting": req.targeting_overlay is not None,
            },
        },
    )

    # Log to audit logs for business activity feed
    audit_logger = get_audit_logger("AdCP", tenant["tenant_id"])
    audit_logger.log_operation(
        operation="update_media_buy",
        principal_name=principal.name if principal else "anonymous",
        principal_id=principal_id or "anonymous",
        adapter_id="mcp_server",
        success=True,
        details={
            "media_buy_id": req.media_buy_id,
            "buyer_ref": req.buyer_ref or "none",
            "has_budget_update": req.total_budget is not None or req.budget is not None,
            "has_targeting_update": req.targeting_overlay is not None,
            "has_packages_update": req.packages is not None,
        },
    )

    return UpdateMediaBuyResponse(
        status="accepted",
        implementation_date=datetime.combine(today, datetime.min.time()),
        detail="Media buy updated successfully",
    )


@mcp.tool()
def update_media_buy(
    media_buy_id: str,
    buyer_ref: str = None,
    active: bool = None,
    flight_start_date: str = None,
    flight_end_date: str = None,
    budget: float = None,
    currency: str = None,
    targeting_overlay: dict = None,
    start_time: str = None,
    end_time: str = None,
    pacing: str = None,
    daily_budget: float = None,
    packages: list = None,
    creatives: list = None,
    context: Context = None,
) -> UpdateMediaBuyResponse:
    """Update a media buy with campaign-level and/or package-level changes.

    MCP tool wrapper that delegates to the shared implementation.

    Args:
        media_buy_id: Media buy ID to update (required)
        buyer_ref: Update buyer reference
        active: True to activate, False to pause entire campaign
        flight_start_date: Change start date (if not started)
        flight_end_date: Extend or shorten campaign
        budget: Update total budget
        currency: Update currency (ISO 4217)
        targeting_overlay: Update global targeting
        start_time: Update start datetime
        end_time: Update end datetime
        pacing: Pacing strategy (even, asap, daily_budget)
        daily_budget: Daily spend cap across all packages
        packages: Package-specific updates
        creatives: Add new creatives
        context: FastMCP context (automatically provided)

    Returns:
        UpdateMediaBuyResponse with updated media buy details
    """
    return _update_media_buy_impl(
        media_buy_id=media_buy_id,
        buyer_ref=buyer_ref,
        active=active,
        flight_start_date=flight_start_date,
        flight_end_date=flight_end_date,
        budget=budget,
        currency=currency,
        targeting_overlay=targeting_overlay,
        start_time=start_time,
        end_time=end_time,
        pacing=pacing,
        daily_budget=daily_budget,
        packages=packages,
        creatives=creatives,
        context=context,
    )


def _get_media_buy_delivery_impl(req: GetMediaBuyDeliveryRequest, context: Context) -> GetMediaBuyDeliveryResponse:
    """Get delivery data for one or more media buys.

    AdCP-compliant implementation that handles start_date/end_date parameters
    and returns spec-compliant response format.
    """
    from datetime import date, datetime, timedelta

    # Extract testing context for time simulation and event jumping
    testing_ctx = get_testing_context(context)

    principal_id = _get_principal_id_from_context(context)

    # Get the Principal object
    principal = get_principal_object(principal_id)
    if not principal:
        # Return AdCP-compliant error response
        return GetMediaBuyDeliveryResponse(
            adcp_version="1.5.0",
            reporting_period=ReportingPeriod(start=datetime.now().isoformat(), end=datetime.now().isoformat()),
            currency="USD",
            aggregated_totals=AggregatedTotals(impressions=0, spend=0, media_buy_count=0),
            deliveries=[],
            errors=[{"code": "principal_not_found", "message": f"Principal {principal_id} not found"}],
        )

    # Get the appropriate adapter
    adapter = get_adapter(principal, dry_run=DRY_RUN_MODE)

    # Determine reporting period
    if req.start_date and req.end_date:
        # Use provided date range
        start_dt = datetime.strptime(req.start_date, "%Y-%m-%d")
        end_dt = datetime.strptime(req.end_date, "%Y-%m-%d")
    else:
        # Default to last 30 days
        end_dt = datetime.now()
        start_dt = end_dt - timedelta(days=30)

    reporting_period = ReportingPeriod(start=start_dt.isoformat(), end=end_dt.isoformat())

    # Determine reference date for status calculations (use end_date or current date)
    reference_date = end_dt.date() if req.end_date else date.today()

    # Determine which media buys to fetch
    target_media_buys = []

    if req.media_buy_ids:
        # Specific media buy IDs requested
        for media_buy_id in req.media_buy_ids:
            if media_buy_id in media_buys:
                buy_request, buy_principal_id = media_buys[media_buy_id]
                if buy_principal_id == principal_id:
                    target_media_buys.append((media_buy_id, buy_request))
                else:
                    console.print(f"[yellow]Skipping {media_buy_id} - not owned by principal[/yellow]")
            else:
                console.print(f"[yellow]Media buy {media_buy_id} not found[/yellow]")
    elif req.buyer_refs:
        # Buyer references requested
        for media_buy_id, (buy_request, buy_principal_id) in media_buys.items():
            if (
                buy_principal_id == principal_id
                and hasattr(buy_request, "buyer_ref")
                and buy_request.buyer_ref in req.buyer_refs
            ):
                target_media_buys.append((media_buy_id, buy_request))
    else:
        # Use status_filter to determine which buys to fetch
        valid_statuses = ["active", "pending", "paused", "completed", "failed"]
        filter_statuses = []

        if req.status_filter:
            if isinstance(req.status_filter, str):
                if req.status_filter == "all":
                    filter_statuses = valid_statuses
                else:
                    filter_statuses = [req.status_filter]
            elif isinstance(req.status_filter, list):
                filter_statuses = req.status_filter
        else:
            # Default to active
            filter_statuses = ["active"]

        for media_buy_id, (buy_request, buy_principal_id) in media_buys.items():
            if buy_principal_id == principal_id:
                # Determine current status
                if buy_request.flight_start_date and buy_request.flight_end_date:
                    if reference_date < buy_request.flight_start_date:
                        current_status = "pending"
                    elif reference_date > buy_request.flight_end_date:
                        current_status = "completed"
                    else:
                        current_status = "active"
                else:
                    current_status = "active"  # Default to active if dates not set

                if current_status in filter_statuses:
                    target_media_buys.append((media_buy_id, buy_request))

    # Collect delivery data for each media buy
    deliveries = []
    total_spend = 0.0
    total_impressions = 0
    media_buy_count = 0

    for media_buy_id, buy_request in target_media_buys:
        try:
            # Apply time simulation from testing context
            simulation_datetime = end_dt
            if testing_ctx.mock_time:
                simulation_datetime = testing_ctx.mock_time
            elif testing_ctx.jump_to_event:
                # Calculate time based on event
                if buy_request.flight_start_date and buy_request.flight_end_date:
                    simulation_datetime = TimeSimulator.jump_to_event_time(
                        testing_ctx.jump_to_event,
                        datetime.combine(buy_request.flight_start_date, datetime.min.time()),
                        datetime.combine(buy_request.flight_end_date, datetime.min.time()),
                    )
                else:
                    simulation_datetime = datetime.now()

            # Determine status
            if buy_request.flight_start_date and buy_request.flight_end_date:
                if simulation_datetime.date() < buy_request.flight_start_date:
                    status = "pending"
                elif simulation_datetime.date() > buy_request.flight_end_date:
                    status = "completed"
                else:
                    status = "active"
            else:
                status = "active"  # Default to active if dates not set

            # Create delivery metrics
            if any(
                [testing_ctx.dry_run, testing_ctx.mock_time, testing_ctx.jump_to_event, testing_ctx.test_session_id]
            ):
                # Use simulation for testing
                if buy_request.flight_start_date and buy_request.flight_end_date:
                    start_dt = datetime.combine(buy_request.flight_start_date, datetime.min.time())
                    end_dt_campaign = datetime.combine(buy_request.flight_end_date, datetime.min.time())
                    progress = TimeSimulator.calculate_campaign_progress(start_dt, end_dt_campaign, simulation_datetime)
                else:
                    progress = 0.0

                simulated_metrics = DeliverySimulator.calculate_simulated_metrics(
                    buy_request.budget.total, progress, testing_ctx
                )

                spend = simulated_metrics["spend"]
                impressions = simulated_metrics["impressions"]
            else:
                # Generate realistic delivery metrics
                campaign_days = (buy_request.flight_end_date - buy_request.flight_start_date).days
                days_elapsed = max(0, (simulation_datetime.date() - buy_request.flight_start_date).days)

                if campaign_days > 0:
                    progress = min(1.0, days_elapsed / campaign_days) if status != "pending" else 0.0
                else:
                    progress = 1.0 if status == "completed" else 0.0

                spend = float(buy_request.budget.total * progress)
                impressions = int(spend * 1000)  # Assume $1 CPM for simplicity

            # Create package delivery data
            package_deliveries = []
            if buy_request.packages:
                for package in buy_request.packages:
                    package_spend = spend / len(buy_request.packages)
                    package_impressions = impressions / len(buy_request.packages)

                    package_deliveries.append(
                        PackageDelivery(
                            package_id=package.package_id,
                            buyer_ref=package.buyer_ref,
                            impressions=package_impressions,
                            spend=package_spend,
                            pacing_index=1.0 if status == "active" else 0.0,
                        )
                    )

            # Create delivery data
            delivery_data = MediaBuyDeliveryData(
                media_buy_id=media_buy_id,
                buyer_ref=getattr(buy_request, "buyer_ref", None),
                status=status,
                totals=DeliveryTotals(impressions=impressions, spend=spend),
                by_package=package_deliveries,
            )

            deliveries.append(delivery_data)
            total_spend += spend
            total_impressions += impressions
            media_buy_count += 1

        except Exception as e:
            console.print(f"[red]Error getting delivery for {media_buy_id}: {e}[/red]")
            # Continue with other media buys

    # Create AdCP-compliant response
    response = GetMediaBuyDeliveryResponse(
        adcp_version="1.5.0",
        reporting_period=reporting_period,
        currency="USD",
        aggregated_totals=AggregatedTotals(
            impressions=total_impressions, spend=total_spend, media_buy_count=media_buy_count
        ),
        deliveries=deliveries,
    )

    # Apply testing hooks if needed
    if any([testing_ctx.dry_run, testing_ctx.mock_time, testing_ctx.jump_to_event, testing_ctx.test_session_id]):
        # Create campaign info for testing hooks
        campaign_info = None
        if target_media_buys:
            first_buy = target_media_buys[0][1]
            if first_buy.flight_start_date and first_buy.flight_end_date:
                campaign_info = {
                    "start_date": datetime.combine(first_buy.flight_start_date, datetime.min.time()),
                    "end_date": datetime.combine(first_buy.flight_end_date, datetime.min.time()),
                    "total_budget": first_buy.total_budget,
                }

        # Convert to dict for testing hooks
        response_data = response.model_dump()
        response_data = apply_testing_hooks(response_data, testing_ctx, "get_media_buy_delivery", campaign_info)

        # Reconstruct response from modified data
        response = GetMediaBuyDeliveryResponse(**response_data)

    return response


@mcp.tool
def get_media_buy_delivery(
    media_buy_ids: list[str] = None,
    buyer_refs: list[str] = None,
    status_filter: str = None,
    start_date: str = None,
    end_date: str = None,
    context: Context = None,
) -> GetMediaBuyDeliveryResponse:
    """Get delivery data for media buys.

    AdCP-compliant implementation of get_media_buy_delivery tool.

    Args:
        media_buy_ids: Array of publisher media buy IDs to get delivery data for (optional)
        buyer_refs: Array of buyer reference IDs to get delivery data for (optional)
        status_filter: Filter by status - single status or array: 'active', 'pending', 'paused', 'completed', 'failed', 'all' (optional)
        start_date: Start date for reporting period in YYYY-MM-DD format (optional)
        end_date: End date for reporting period in YYYY-MM-DD format (optional)
        context: FastMCP context (automatically provided)

    Returns:
        GetMediaBuyDeliveryResponse with AdCP-compliant delivery data for the requested media buys
    """
    # Create AdCP-compliant request object
    req = GetMediaBuyDeliveryRequest(
        media_buy_ids=media_buy_ids,
        buyer_refs=buyer_refs,
        status_filter=status_filter,
        start_date=start_date,
        end_date=end_date,
    )

    return _get_media_buy_delivery_impl(req, context)


# --- Admin Tools ---


def _require_admin(context: Context) -> None:
    """Verify the request is from an admin user."""
    principal_id = get_principal_from_context(context)
    if principal_id != "admin":
        raise PermissionError("This operation requires admin privileges")


def _update_performance_index_impl(
    media_buy_id: str, performance_data: list[dict[str, Any]], context: Context = None
) -> UpdatePerformanceIndexResponse:
    """Update performance index data for a media buy.

    Args:
        media_buy_id: ID of the media buy to update
        performance_data: List of performance data objects
        context: FastMCP context (automatically provided)

    Returns:
        UpdatePerformanceIndexResponse with operation status
    """
    # Create request object from individual parameters (MCP-compliant)
    # Convert dict performance_data to ProductPerformance objects
    from src.core.schemas import ProductPerformance

    performance_objects = [ProductPerformance(**perf) for perf in performance_data]
    req = UpdatePerformanceIndexRequest(media_buy_id=media_buy_id, performance_data=performance_objects)

    _verify_principal(req.media_buy_id, context)
    buy_request, principal_id = media_buys[req.media_buy_id]

    # Get the Principal object
    principal = get_principal_object(principal_id)
    if not principal:
        return UpdatePerformanceIndexResponse(
            status="failed",
            message=f"Principal {principal_id} not found",
            errors=[{"code": "principal_not_found", "message": f"Principal {principal_id} not found"}],
        )

    # Get the appropriate adapter
    adapter = get_adapter(principal, dry_run=DRY_RUN_MODE)

    # Convert ProductPerformance to PackagePerformance for the adapter
    package_performance = [
        PackagePerformance(package_id=perf.product_id, performance_index=perf.performance_index)
        for perf in req.performance_data
    ]

    # Call the adapter's update method
    success = adapter.update_media_buy_performance_index(req.media_buy_id, package_performance)

    # Log the performance update
    console.print(f"[bold green]Performance Index Update for {req.media_buy_id}:[/bold green]")
    for perf in req.performance_data:
        status_emoji = "📈" if perf.performance_index > 1.0 else "📉" if perf.performance_index < 1.0 else "➡️"
        console.print(
            f"  {status_emoji} {perf.product_id}: {perf.performance_index:.2f} (confidence: {perf.confidence_score or 'N/A'})"
        )

    # Simulate optimization based on performance
    if any(p.performance_index < 0.8 for p in req.performance_data):
        console.print("  [yellow]⚠️  Low performance detected - optimization recommended[/yellow]")

    return UpdatePerformanceIndexResponse(
        status="success" if success else "failed",
        detail=f"Performance index updated for {len(req.performance_data)} products",
    )


@mcp.tool()
def update_performance_index(
    media_buy_id: str, performance_data: list[dict[str, Any]], context: Context = None
) -> UpdatePerformanceIndexResponse:
    """Update performance index data for a media buy.

    MCP tool wrapper that delegates to the shared implementation.

    Args:
        media_buy_id: ID of the media buy to update
        performance_data: List of performance data objects
        context: FastMCP context (automatically provided)

    Returns:
        UpdatePerformanceIndexResponse with operation status
    """
    return _update_performance_index_impl(media_buy_id, performance_data, context)


# --- Human-in-the-Loop Task Queue Tools ---


# @mcp.tool  # DEPRECATED - removed from MCP interface
def create_workflow_step_for_task(req, context):
    """DEPRECATED - Use context_mgr.create_workflow_step() directly."""
    raise ToolError("DEPRECATED", "This function has been deprecated. Use workflow steps directly.")
    # Original implementation removed - see git history if needed
    principal_id = get_principal_from_context(context)
    if not principal_id:
        raise ToolError("AUTHENTICATION_REQUIRED", "You must provide a valid x-adcp-auth header")

    # Get or create context for this workflow
    tenant = get_current_tenant()
    ctx_id = context.headers.get("x-context-id") if hasattr(context, "headers") else None

    # For human tasks, we always need a context
    if ctx_id:
        persistent_ctx = context_mgr.get_context(ctx_id)
    else:
        persistent_ctx = context_mgr.create_context(tenant_id=tenant["tenant_id"], principal_id=principal_id)
        ctx_id = persistent_ctx.context_id

    # Calculate due date
    due_by = None
    if req.due_in_hours:
        due_by = datetime.now() + timedelta(hours=req.due_in_hours)
    elif req.priority == "urgent":
        due_by = datetime.now() + timedelta(hours=4)
    elif req.priority == "high":
        due_by = datetime.now() + timedelta(hours=24)
    elif req.priority == "medium":
        due_by = datetime.now() + timedelta(hours=48)

    # Determine owner based on task type
    owner = "publisher"  # Most human tasks need publisher action
    if req.task_type in ["compliance_review", "manual_approval"]:
        owner = "publisher"
    elif req.task_type == "creative_approval":
        owner = "principal" if req.context_data and req.context_data.get("principal_action_needed") else "publisher"

    # Build object mappings if we have related objects
    object_mappings = []
    if req.media_buy_id:
        object_mappings.append(
            {
                "object_type": "media_buy",
                "object_id": req.media_buy_id,
                "action": "approval_required",
            }
        )
    if req.creative_id:
        object_mappings.append(
            {
                "object_type": "creative",
                "object_id": req.creative_id,
                "action": "approval_required",
            }
        )

    # Create workflow step
    step = context_mgr.create_workflow_step(
        context_id=ctx_id,
        is_async=True,
        step_type="approval",
        owner=owner,
        status="requires_approval",
        tool_name=req.operation,
        request_data={
            "task_type": req.task_type,
            "principal_id": principal_id,
            "adapter_name": req.adapter_name,
            "priority": req.priority,
            "media_buy_id": req.media_buy_id,
            "creative_id": req.creative_id,
            "operation": req.operation,
            "error_detail": req.error_detail,
            "context_data": req.context_data,
            "due_by": due_by.isoformat() if due_by else None,
        },
        assigned_to=req.assigned_to,
        object_mappings=object_mappings,
        initial_comment=req.error_detail or "Manual approval required",
    )

    task_id = step.step_id

    # Log task creation
    audit_logger = get_audit_logger("AdCP", tenant["tenant_id"])
    audit_logger.log_operation(
        operation="create_human_task",
        principal_name=principal_id,
        principal_id=principal_id,
        adapter_id="task_queue",
        success=True,
        details={
            "task_id": task_id,
            "task_type": req.task_type,
            "priority": req.priority,
        },
    )

    # Log high priority tasks
    if req.priority in ["high", "urgent"]:
        console.print(f"[bold red]🚨 HIGH PRIORITY TASK CREATED: {task_id}[/bold red]")
        console.print(f"   Type: {req.task_type}")
        console.print(f"   Error: {req.error_detail}")

    # Send webhook notification for urgent tasks (if configured)
    tenant = get_current_tenant()
    webhook_url = tenant.get("hitl_webhook_url")
    if webhook_url and req.priority == "urgent":
        try:
            import requests

            requests.post(
                webhook_url,
                json={
                    "task_id": task_id,
                    "type": req.task_type,
                    "priority": req.priority,
                    "principal": principal_id,
                    "error": req.error_detail,
                    "tenant": tenant["tenant_id"],
                },
                timeout=5,
            )
        except:
            pass  # Don't fail task creation if webhook fails

    # Task is now handled entirely through WorkflowStep - no separate Task table needed
    console.print(f"[green]✅ Created workflow step {task_id}[/green]")

    # Send Slack notification for new tasks
    try:
        # Build notifier config from tenant fields
        notifier_config = {
            "features": {
                "slack_webhook_url": tenant.get("slack_webhook_url"),
                "slack_audit_webhook_url": tenant.get("slack_audit_webhook_url"),
            }
        }
        slack_notifier = get_slack_notifier(notifier_config)
        slack_notifier.notify_new_task(
            task_id=task_id,
            task_type=req.task_type,
            principal_name=principal_id,
            media_buy_id=req.media_buy_id,
            details={
                "priority": req.priority,
                "error": req.error_detail,
                "operation": req.operation,
                "adapter": req.adapter_name,
            },
            tenant_name=tenant["name"],
        )
    except Exception as e:
        console.print(f"[yellow]Failed to send Slack notification: {e}[/yellow]")

    return CreateHumanTaskResponse(task_id=task_id, status="pending", due_by=due_by)


# Removed get_pending_workflows - replaced by admin dashboard workflow views


# Removed assign_task - assignment handled through admin UI workflow management


# @mcp.tool  # DEPRECATED - removed from MCP interface
def complete_task(req, context):
    """Complete a human task with resolution details."""
    # DEPRECATED: This function has been deprecated in favor of workflow steps
    raise ToolError(
        "DEPRECATED", "Task system has been replaced with workflow steps. Use Admin UI workflow management."
    )

    with get_db_session() as db_session:
        db_task = db_session.query(Task).filter_by(task_id=req.task_id, tenant_id=tenant["tenant_id"]).first()

        if not db_task:
            raise ToolError("NOT_FOUND", f"Task {req.task_id} not found")

        # Update database fields
        db_task.status = "completed" if req.resolution in ["approved", "completed"] else "failed"
        db_task.resolution = req.resolution
        db_task.resolution_notes = req.resolution_detail
        db_task.resolved_by = req.resolved_by
        db_task.completed_at = datetime.now(UTC)
        db_task.updated_at = datetime.now(UTC)

        # Preserve original metadata while adding resolution info
        original_metadata = db_task.task_metadata or {}
        db_task.task_metadata = {
            **original_metadata,  # Keep original fields
            "resolution": req.resolution,
            "resolution_detail": req.resolution_detail,
        }
        db_session.commit()

        # Create HumanTask object for backward compatibility (e.g., for Slack notifications)
        task = HumanTask(
            task_id=db_task.task_id,
            task_type=db_task.task_type,
            priority=original_metadata.get("priority", "medium"),
            media_buy_id=db_task.media_buy_id,
            creative_id=original_metadata.get("creative_id"),
            operation=original_metadata.get("operation"),
            principal_id=original_metadata.get("principal_id"),
            adapter_name=original_metadata.get("adapter_name"),
            error_detail=original_metadata.get("error_detail") or db_task.description,
            context_data=db_task.details or {},
            status=db_task.status,
            created_at=db_task.created_at,
            due_by=db_task.due_date,
            assigned_to=db_task.assigned_to,
            resolution=db_task.resolution,
            resolution_detail=db_task.resolution_notes,
            resolved_by=db_task.resolved_by,
            completed_at=db_task.completed_at,
        )

    audit_logger = get_audit_logger("AdCP", tenant["tenant_id"])
    audit_logger.log_operation(
        operation="complete_task",
        principal_name="admin",
        principal_id=principal_id,
        adapter_id="task_queue",
        success=True,
        details={
            "task_id": req.task_id,
            "resolution": req.resolution,
            "resolved_by": req.resolved_by,
        },
    )

    # Send Slack notification for task completion
    try:
        # Build notifier config from tenant fields
        notifier_config = {
            "features": {
                "slack_webhook_url": tenant.get("slack_webhook_url"),
                "slack_audit_webhook_url": tenant.get("slack_audit_webhook_url"),
            }
        }
        slack_notifier = get_slack_notifier(notifier_config)
        slack_notifier.notify_task_completed(
            task_id=req.task_id,
            task_type=task.task_type,
            completed_by=req.resolved_by,
            success=task.status == "completed",
            error_message=req.resolution_detail if task.status == "failed" else None,
        )
    except Exception as e:
        console.print(f"[yellow]Failed to send Slack notification: {e}[/yellow]")

    # Handle specific task types
    if task.task_type == "creative_approval" and task.creative_id:
        if req.resolution == "approved":
            # Update creative status
            if task.creative_id in creative_statuses:
                creative_statuses[task.creative_id].status = "approved"
                creative_statuses[task.creative_id].detail = "Manually approved by " + req.resolved_by
                console.print(f"[green]✅ Creative {task.creative_id} approved[/green]")

    elif task.task_type == "manual_approval" and task.operation:
        if req.resolution == "approved":
            # Execute the deferred operation
            console.print(f"[green]✅ Executing deferred operation: {task.operation}[/green]")

            # Get principal for the operation
            principal = get_principal_object(task.principal_id)
            if principal:
                adapter = get_adapter(principal, dry_run=DRY_RUN_MODE)

                if task.operation == "create_media_buy":
                    # Reconstruct and execute the create_media_buy request
                    original_req = CreateMediaBuyRequest(**task.context_data["request"])

                    # Get products for the media buy
                    catalog = get_product_catalog()
                    products_in_buy = [p for p in catalog if p.product_id in original_req.product_ids]

                    # Convert products to MediaPackages
                    packages = []
                    for product in products_in_buy:
                        first_format_id = product.formats[0] if product.formats else None
                        packages.append(
                            MediaPackage(
                                package_id=product.product_id,
                                name=product.name,
                                delivery_type=product.delivery_type,
                                cpm=product.cpm if product.cpm else 10.0,
                                impressions=int(
                                    original_req.total_budget / (product.cpm if product.cpm else 10.0) * 1000
                                ),
                                format_ids=[first_format_id] if first_format_id else [],
                            )
                        )

                    # Execute the actual creation
                    if original_req.start_date and original_req.end_date:
                        start_time = datetime.combine(original_req.start_date, datetime.min.time())
                        end_time = datetime.combine(original_req.end_date, datetime.max.time())
                    else:
                        # Use start_time/end_time if dates are not provided
                        start_time = original_req.start_time or datetime.now()
                        end_time = original_req.end_time or (datetime.now() + timedelta(days=30))
                    response = adapter.create_media_buy(original_req, packages, start_time, end_time)

                    # Store the media buy in memory (for backward compatibility)
                    media_buys[response.media_buy_id] = (
                        original_req,
                        task.principal_id,
                    )

                    # Store the media buy in database
                    tenant = get_current_tenant()
                    with get_db_session() as session:
                        principal = get_principal_object(task.principal_id)
                        new_media_buy = MediaBuy(
                            media_buy_id=response.media_buy_id,
                            tenant_id=tenant["tenant_id"],
                            principal_id=task.principal_id,
                            order_name=original_req.po_number or f"Order-{response.media_buy_id}",
                            advertiser_name=principal.name if principal else "Unknown",
                            campaign_objective=getattr(original_req, "campaign_objective", ""),  # Optional field
                            kpi_goal=getattr(original_req, "kpi_goal", ""),  # Optional field
                            budget=original_req.total_budget,
                            start_date=original_req.start_date.isoformat(),
                            end_date=original_req.end_date.isoformat(),
                            status=response.status or "active",
                            raw_request=original_req.model_dump(mode="json"),
                        )
                        session.add(new_media_buy)
                        session.commit()
                    console.print(f"[green]Media buy {response.media_buy_id} created after manual approval[/green]")

                elif task.operation == "update_media_buy":
                    # Reconstruct and execute the update_media_buy request
                    original_req = UpdateMediaBuyRequest(**task.context_data["request"])
                    today = original_req.today or date.today()

                    # Execute the updates
                    if original_req.active is not None:
                        action = "resume_media_buy" if original_req.active else "pause_media_buy"
                        adapter.update_media_buy(
                            media_buy_id=original_req.media_buy_id,
                            action=action,
                            package_id=None,
                            budget=None,
                            today=datetime.combine(today, datetime.min.time()),
                        )

                    # Handle package updates
                    if original_req.packages:
                        for pkg_update in original_req.packages:
                            if pkg_update.active is not None:
                                action = "resume_package" if pkg_update.active else "pause_package"
                                adapter.update_media_buy(
                                    media_buy_id=original_req.media_buy_id,
                                    action=action,
                                    package_id=pkg_update.package_id,
                                    budget=None,
                                    today=datetime.combine(today, datetime.min.time()),
                                )

                    console.print(f"[green]Media buy {original_req.media_buy_id} updated after manual approval[/green]")
        else:
            console.print(f"[red]❌ Manual approval rejected for {task.operation}[/red]")

    return {
        "status": "success",
        "detail": f"Task {req.task_id} completed with resolution: {req.resolution}",
    }


# @mcp.tool  # DEPRECATED - removed from MCP interface
def verify_task(req, context):
    """Verify if a task was completed correctly by checking actual state."""
    # Get task from database
    tenant = get_current_tenant()
    task = get_task_from_db(req.task_id, tenant["tenant_id"])
    if not task:
        raise ToolError("NOT_FOUND", f"Task {req.task_id} not found")
    actual_state = {}
    expected_state = req.expected_outcome or {}
    discrepancies = []
    verified = True

    # Verify based on task type and operation
    if task.task_type == "manual_approval" and task.operation == "update_media_buy":
        # Extract expected changes from task context
        if task.context_data and "request" in task.context_data:
            update_req = task.context_data["request"]
            media_buy_id = update_req.get("media_buy_id")

            if media_buy_id and media_buy_id in media_buys:
                # Get current state
                buy_request, principal_id = media_buys[media_buy_id]

                # Check daily budget if it was being updated
                if "daily_budget" in update_req:
                    expected_budget = update_req["daily_budget"]
                    actual_budget = getattr(buy_request, "daily_budget", None)

                    actual_state["daily_budget"] = actual_budget
                    expected_state["daily_budget"] = expected_budget

                    if actual_budget != expected_budget:
                        discrepancies.append(f"Daily budget is ${actual_budget}, expected ${expected_budget}")
                        verified = False

                # Check active status
                if "active" in update_req:
                    # Would need to check adapter status
                    # For now, assume task completion means it worked
                    actual_state["active"] = task.status == "completed"
                    expected_state["active"] = update_req["active"]

                # Check package updates
                if "packages" in update_req:
                    for pkg_update in update_req["packages"]:
                        if "budget" in pkg_update:
                            # Would need to query adapter for actual package budget
                            expected_state[f"package_{pkg_update['package_id']}_budget"] = pkg_update["budget"]
                            # For demo, assume it matches if task completed
                            actual_state[f"package_{pkg_update['package_id']}_budget"] = (
                                pkg_update["budget"] if task.status == "completed" else 0
                            )

    elif task.task_type == "creative_approval":
        # Check if creative was actually approved
        creative_id = task.creative_id
        if creative_id and creative_id in creative_statuses:
            actual_status = creative_statuses[creative_id].status
            actual_state["creative_status"] = actual_status
            expected_state["creative_status"] = "approved"

            if actual_status != "approved" and task.resolution == "approved":
                discrepancies.append(f"Creative {creative_id} status is {actual_status}, expected approved")
                verified = False

    return VerifyTaskResponse(
        task_id=req.task_id,
        verified=verified,
        actual_state=actual_state,
        expected_state=expected_state,
        discrepancies=discrepancies,
    )


# @mcp.tool  # DEPRECATED - removed from MCP interface
def mark_task_complete(req, context):
    """Mark a task as complete with automatic verification."""
    # Admin only
    principal_id = get_principal_from_context(context)
    tenant = get_current_tenant()
    if principal_id != f"{tenant['tenant_id']}_admin":
        raise ToolError("PERMISSION_DENIED", "Only administrators can mark tasks complete")

    # First verify the task
    verify_req = VerifyTaskRequest(task_id=req.task_id)
    verification = verify_task(verify_req, context)

    if not verification.verified and not req.override_verification:
        return {
            "status": "verification_failed",
            "verified": False,
            "discrepancies": verification.discrepancies,
            "message": "Task verification failed. Use override_verification=true to force completion.",
        }

    # Update task in database directly
    from src.core.database.database_session import get_db_session

    # DEPRECATED: Task model removed in favor of workflow system
    raise ToolError("DEPRECATED", "Task system has been replaced with workflow steps.")

    with get_db_session() as db_session:
        db_task = db_session.query(Task).filter_by(task_id=req.task_id, tenant_id=tenant["tenant_id"]).first()

        if not db_task:
            raise ToolError("NOT_FOUND", f"Task {req.task_id} not found")

        # Mark as complete
        resolution_detail = f"Marked complete by {req.completed_by}"
        if not verification.verified:
            resolution_detail += " (verification overridden)"

        db_task.status = "completed"
        db_task.resolution = "completed"
        db_task.resolution_notes = resolution_detail
        db_task.resolved_by = req.completed_by
        db_task.completed_at = datetime.now(UTC)
        db_task.updated_at = datetime.now(UTC)

        # Update metadata with verification results
        original_metadata = db_task.task_metadata or {}
        db_task.task_metadata = {
            **original_metadata,
            "resolution": "completed",
            "resolution_detail": resolution_detail,
            "verification": verification.model_dump(),
        }
        db_session.commit()

    audit_logger = get_audit_logger("AdCP", tenant["tenant_id"])
    audit_logger.log_operation(
        operation="mark_task_complete",
        principal_name="admin",
        principal_id=principal_id,
        adapter_id="task_queue",
        success=True,
        details={
            "task_id": req.task_id,
            "verified": verification.verified,
            "override": req.override_verification,
            "completed_by": req.completed_by,
        },
    )

    return {
        "status": "success",
        "task_id": req.task_id,
        "verified": verification.verified,
        "verification_details": {
            "actual_state": verification.actual_state,
            "expected_state": verification.expected_state,
            "discrepancies": verification.discrepancies,
        },
        "message": f"Task marked complete by {req.completed_by}",
    }


# Dry run logs are now handled by the adapters themselves


def get_product_catalog() -> list[Product]:
    """Get products for the current tenant."""
    tenant = get_current_tenant()

    with get_db_session() as session:
        products = session.query(ModelProduct).filter_by(tenant_id=tenant["tenant_id"]).all()

        loaded_products = []
        for product in products:
            # Convert ORM model to Pydantic schema
            # Parse JSON fields that might be strings (SQLite) or dicts (PostgreSQL)
            def safe_json_parse(value):
                if isinstance(value, str):
                    try:
                        return json.loads(value)
                    except (json.JSONDecodeError, TypeError):
                        return value
                return value

            # Parse formats - now stored as strings by the validator
            format_ids = safe_json_parse(product.formats) or []
            # Ensure it's a list of strings (validator guarantees this)
            if not isinstance(format_ids, list):
                format_ids = []

            product_data = {
                "product_id": product.product_id,
                "name": product.name,
                "description": product.description,
                "formats": format_ids,
                "delivery_type": product.delivery_type,
                "is_fixed_price": product.is_fixed_price,
                "cpm": float(product.cpm) if product.cpm else None,
                "min_spend": float(product.min_spend) if hasattr(product, "min_spend") and product.min_spend else None,
                "measurement": (
                    safe_json_parse(product.measurement)
                    if hasattr(product, "measurement") and product.measurement
                    else None
                ),
                "creative_policy": (
                    safe_json_parse(product.creative_policy)
                    if hasattr(product, "creative_policy") and product.creative_policy
                    else None
                ),
                "is_custom": product.is_custom,
                "expires_at": product.expires_at,
                # Note: brief_relevance is populated dynamically when brief is provided
                "implementation_config": safe_json_parse(product.implementation_config),
            }
            loaded_products.append(Product(**product_data))

    return loaded_products


# Creative macro support is now simplified to a single creative_macro string
# that AEE can provide as a third type of provided_signal.
# Ad servers like GAM can inject this string into creatives.

if __name__ == "__main__":
    init_db(exit_on_error=True)  # Exit on error when run as main
    # Server is now run via run_server.py script

# Always add health check endpoint
from fastapi import Request
from fastapi.responses import JSONResponse

# --- Strategy and Simulation Control ---
from src.core.strategy import StrategyManager


def get_strategy_manager(context: Context | None) -> StrategyManager:
    """Get strategy manager for current context."""
    principal_id = get_principal_from_context(context)
    tenant_config = get_current_tenant()

    if not tenant_config:
        raise ToolError("No tenant configuration found")

    return StrategyManager(tenant_id=tenant_config.get("tenant_id"), principal_id=principal_id)


@mcp.custom_route("/health", methods=["GET"])
async def health(request: Request):
    """Health check endpoint."""
    return JSONResponse({"status": "healthy", "service": "mcp"})


@mcp.custom_route("/debug/root", methods=["GET"])
async def debug_root(request: Request):
    """Debug endpoint to test root route logic without redirects."""
    headers = dict(request.headers)

    # Check for Apx-Incoming-Host header (Approximated.app virtual host)
    # Try both capitalized and lowercase versions since HTTP header names are case-insensitive
    apx_host = headers.get("apx-incoming-host") or headers.get("Apx-Incoming-Host")
    # Also check standard Host header for direct virtual hosts
    host_header = headers.get("host") or headers.get("Host")

    virtual_host = apx_host or host_header

    # Get tenant
    tenant = get_tenant_by_virtual_host(virtual_host) if virtual_host else None

    debug_info = {
        "all_headers": headers,
        "apx_host": apx_host,
        "host_header": host_header,
        "virtual_host": virtual_host,
        "tenant_found": tenant is not None,
        "tenant_id": tenant.get("tenant_id") if tenant else None,
        "tenant_name": tenant.get("name") if tenant else None,
    }

    # Also test landing page generation
    if tenant:
        try:
            html_content = generate_tenant_landing_page(tenant, virtual_host)
            debug_info["landing_page_generated"] = True
            debug_info["landing_page_length"] = len(html_content)
        except Exception as e:
            debug_info["landing_page_generated"] = False
            debug_info["landing_page_error"] = str(e)

    return JSONResponse(debug_info)


@mcp.custom_route("/debug/landing", methods=["GET"])
async def debug_landing(request: Request):
    """Debug endpoint to test landing page generation directly."""
    headers = dict(request.headers)

    # Same logic as root route
    apx_host = headers.get("apx-incoming-host") or headers.get("Apx-Incoming-Host")
    host_header = headers.get("host") or headers.get("Host")
    virtual_host = apx_host or host_header

    if virtual_host:
        tenant = get_tenant_by_virtual_host(virtual_host)
        if tenant:
            try:
                html_content = generate_tenant_landing_page(tenant, virtual_host)
                return HTMLResponse(content=html_content)
            except Exception as e:
                return JSONResponse({"error": f"Landing page generation failed: {e}"}, status_code=500)

    return JSONResponse({"error": "No tenant found"}, status_code=404)


@mcp.custom_route("/debug/root-logic", methods=["GET"])
async def debug_root_logic(request: Request):
    """Debug endpoint that exactly mimics the root route logic for testing."""
    headers = dict(request.headers)

    # Exact same logic as root route
    apx_host = headers.get("apx-incoming-host") or headers.get("Apx-Incoming-Host")
    host_header = headers.get("host") or headers.get("Host")
    virtual_host = apx_host or host_header

    debug_info = {"step": "initial", "virtual_host": virtual_host, "apx_host": apx_host, "host_header": host_header}

    if virtual_host:
        debug_info["step"] = "virtual_host_found"

        # First try to look up tenant by exact virtual host match
        tenant = get_tenant_by_virtual_host(virtual_host)
        debug_info["exact_tenant_lookup"] = tenant is not None

        # If no exact match, check for domain-based routing patterns
        if not tenant and ".sales-agent.scope3.com" in virtual_host and not virtual_host.startswith("admin."):
            debug_info["step"] = "subdomain_fallback"
            subdomain = virtual_host.split(".sales-agent.scope3.com")[0]
            debug_info["extracted_subdomain"] = subdomain

            # This is the fallback logic we don't need for test-agent
            try:
                with get_db_session() as db_session:
                    tenant_obj = db_session.query(Tenant).filter_by(subdomain=subdomain, is_active=True).first()
                    if tenant_obj:
                        debug_info["subdomain_tenant_found"] = True
                        # Build tenant dict...
                    else:
                        debug_info["subdomain_tenant_found"] = False
            except Exception as e:
                debug_info["subdomain_error"] = str(e)

        if tenant:
            debug_info["step"] = "tenant_found"
            debug_info["tenant_id"] = tenant.get("tenant_id")
            debug_info["tenant_name"] = tenant.get("name")

            # Try landing page generation
            try:
                html_content = generate_tenant_landing_page(tenant, virtual_host)
                debug_info["step"] = "landing_page_success"
                debug_info["landing_page_length"] = len(html_content)
                debug_info["would_return"] = "HTMLResponse"
            except Exception as e:
                debug_info["step"] = "landing_page_error"
                debug_info["error"] = str(e)
                debug_info["would_return"] = "fallback HTMLResponse"
        else:
            debug_info["step"] = "no_tenant_found"
            debug_info["would_return"] = "redirect to /admin/"
    else:
        debug_info["step"] = "no_virtual_host"
        debug_info["would_return"] = "redirect to /admin/"

    return JSONResponse(debug_info)


@mcp.custom_route("/health/config", methods=["GET"])
async def health_config(request: Request):
    """Configuration health check endpoint."""
    try:
        from src.core.startup import validate_startup_requirements

        validate_startup_requirements()
        return JSONResponse(
            {
                "status": "healthy",
                "service": "mcp",
                "component": "configuration",
                "message": "All configuration validation passed",
            }
        )
    except Exception as e:
        return JSONResponse(
            {"status": "unhealthy", "service": "mcp", "component": "configuration", "error": str(e)}, status_code=500
        )


# Add admin UI routes when running unified
unified_mode = os.environ.get("ADCP_UNIFIED_MODE")
logger.info(f"STARTUP: ADCP_UNIFIED_MODE = '{unified_mode}' (type: {type(unified_mode)})")
if unified_mode:
    from fastapi.middleware.wsgi import WSGIMiddleware
    from fastapi.responses import HTMLResponse, RedirectResponse

    from src.admin.app import create_app

    # Create Flask app and get the app instance
    flask_admin_app, _ = create_app()

    # Create WSGI middleware for Flask app
    admin_wsgi = WSGIMiddleware(flask_admin_app)

    logger.info("STARTUP: Registering unified mode routes...")

    logger.info("STARTUP: ADCP_UNIFIED_MODE enabled, registering routes...")

    async def handle_landing_page(request: Request):
        """Common landing page logic for both root and /landing routes."""
        headers = dict(request.headers)
        apx_host = headers.get("apx-incoming-host") or headers.get("Apx-Incoming-Host")

        # Check if this is an external domain request
        if apx_host and apx_host.endswith(".adcontextprotocol.org"):
            # Look up tenant by virtual host
            tenant = get_tenant_by_virtual_host(apx_host)

            if tenant:
                # Generate tenant landing page
                try:
                    html_content = generate_tenant_landing_page(tenant, apx_host)
                    return HTMLResponse(content=html_content)
                except Exception as e:
                    logger.error(f"Error generating landing page: {e}", exc_info=True)
                    return HTMLResponse(
                        content=f"""
                    <html>
                    <body>
                    <h1>Welcome to {tenant.get('name', 'AdCP Sales Agent')}</h1>
                    <p>This is a sales agent for advertising inventory.</p>
                    <p>Domain: {apx_host}</p>
                    </body>
                    </html>
                    """
                    )

        # Check if this is a subdomain request
        if apx_host and ".sales-agent.scope3.com" in apx_host:
            # Extract subdomain from apx_host
            subdomain = apx_host.split(".sales-agent.scope3.com")[0]

            # Look up tenant by subdomain
            try:
                with get_db_session() as db_session:
                    tenant_obj = db_session.query(Tenant).filter_by(subdomain=subdomain, is_active=True).first()
                    if tenant_obj:
                        tenant = {
                            "tenant_id": tenant_obj.tenant_id,
                            "name": tenant_obj.name,
                            "subdomain": tenant_obj.subdomain,
                            "virtual_host": tenant_obj.virtual_host,
                        }
                        # Generate tenant landing page for subdomain
                        try:
                            html_content = generate_tenant_landing_page(tenant, apx_host)
                            return HTMLResponse(content=html_content)
                        except Exception as e:
                            logger.error(f"Error generating subdomain landing page: {e}", exc_info=True)
                            return HTMLResponse(
                                content=f"""
                            <html>
                            <body>
                            <h1>Welcome to {tenant.get('name', 'AdCP Sales Agent')}</h1>
                            <p>Subdomain: {apx_host}</p>
                            </body>
                            </html>
                            """
                            )
            except Exception as e:
                logger.error(f"Error looking up subdomain {subdomain}: {e}")

        # Fallback for unrecognized domains
        return HTMLResponse(
            content=f"""
        <html>
        <body>
        <h1>🎉 LANDING PAGE WORKING!</h1>
        <p>Domain: {apx_host}</p>
        <p>Success! The landing page is working.</p>
        </body>
        </html>
        """
        )

    # Task Management Tools (for HITL)

    @mcp.tool
    def list_tasks(
        status: str = None,
        object_type: str = None,
        object_id: str = None,
        limit: int = 20,
        offset: int = 0,
        context: Context = None,
    ) -> dict:
        """List workflow tasks with filtering options.

        Args:
            status: Filter by task status ("pending", "in_progress", "completed", "failed", "requires_approval")
            object_type: Filter by object type ("media_buy", "creative", "product")
            object_id: Filter by specific object ID
            limit: Maximum number of tasks to return (default: 20)
            offset: Number of tasks to skip (default: 0)
            context: MCP context (automatically provided)

        Returns:
            Dict containing tasks list and pagination info
        """

        # Get tenant and principal info
        tenant = get_current_tenant()
        principal_id = _get_principal_id_from_context(context)

        with get_db_session() as session:
            # Base query for workflow steps in this tenant
            query = session.query(WorkflowStep).join(Context).filter(Context.tenant_id == tenant["tenant_id"])

            # Apply status filter
            if status:
                query = query.filter(WorkflowStep.status == status)

            # Apply object type/ID filters
            if object_type and object_id:
                query = query.join(ObjectWorkflowMapping).filter(
                    ObjectWorkflowMapping.object_type == object_type, ObjectWorkflowMapping.object_id == object_id
                )
            elif object_type:
                query = query.join(ObjectWorkflowMapping).filter(ObjectWorkflowMapping.object_type == object_type)

            # Get total count before pagination
            total = query.count()

            # Apply pagination and ordering
            tasks = query.order_by(WorkflowStep.created_at.desc()).offset(offset).limit(limit).all()

            # Format tasks for response
            formatted_tasks = []
            for task in tasks:
                # Get associated objects
                mappings = session.query(ObjectWorkflowMapping).filter_by(step_id=task.step_id).all()

                formatted_task = {
                    "task_id": task.step_id,
                    "status": task.status,
                    "type": task.step_type,
                    "tool_name": task.tool_name,
                    "owner": task.owner,
                    "created_at": task.created_at.isoformat() if task.created_at else None,
                    "updated_at": task.updated_at.isoformat() if task.updated_at else None,
                    "context_id": task.context_id,
                    "associated_objects": [
                        {"type": m.object_type, "id": m.object_id, "action": m.action} for m in mappings
                    ],
                }

                # Add error message if failed
                if task.status == "failed" and task.error:
                    formatted_task["error_message"] = task.error

                # Add basic request info if available
                if task.request_data:
                    if isinstance(task.request_data, dict):
                        formatted_task["summary"] = {
                            "operation": task.request_data.get("operation"),
                            "media_buy_id": task.request_data.get("media_buy_id"),
                            "po_number": (
                                task.request_data.get("request", {}).get("po_number")
                                if task.request_data.get("request")
                                else None
                            ),
                        }

                formatted_tasks.append(formatted_task)

            return {
                "tasks": formatted_tasks,
                "total": total,
                "offset": offset,
                "limit": limit,
                "has_more": offset + limit < total,
            }

    @mcp.tool
    def get_task(task_id: str, context: Context = None) -> dict:
        """Get detailed information about a specific task.

        Args:
            task_id: The unique task/workflow step ID
            context: MCP context (automatically provided)

        Returns:
            Dict containing complete task details
        """

        # Get tenant info
        tenant = get_current_tenant()
        principal_id = _get_principal_id_from_context(context)

        with get_db_session() as session:
            # Find the task in this tenant
            task = (
                session.query(WorkflowStep)
                .join(Context)
                .filter(WorkflowStep.step_id == task_id, Context.tenant_id == tenant["tenant_id"])
                .first()
            )

            if not task:
                raise ValueError(f"Task {task_id} not found")

            # Get associated objects
            mappings = session.query(ObjectWorkflowMapping).filter_by(step_id=task_id).all()

            # Build detailed response
            task_detail = {
                "task_id": task.step_id,
                "context_id": task.context_id,
                "status": task.status,
                "type": task.step_type,
                "tool_name": task.tool_name,
                "owner": task.owner,
                "created_at": task.created_at.isoformat() if task.created_at else None,
                "updated_at": task.updated_at.isoformat() if task.updated_at else None,
                "request_data": task.request_data,
                "response_data": task.response_data,
                "error_message": task.error,
                "associated_objects": [
                    {
                        "type": m.object_type,
                        "id": m.object_id,
                        "action": m.action,
                        "created_at": m.created_at.isoformat(),
                    }
                    for m in mappings
                ],
            }

            return task_detail

    @mcp.tool
    def complete_task(
        task_id: str,
        status: str = "completed",
        response_data: dict = None,
        error_message: str = None,
        context: Context = None,
    ) -> dict:
        """Complete a pending task (simulates human approval or async completion).

        Args:
            task_id: The unique task/workflow step ID
            status: New status ("completed" or "failed")
            response_data: Optional response data for completed tasks
            error_message: Error message if status is "failed"
            context: MCP context (automatically provided)

        Returns:
            Dict containing task completion status
        """

        # Get tenant info
        tenant = get_current_tenant()
        principal_id = _get_principal_id_from_context(context)

        if status not in ["completed", "failed"]:
            raise ValueError(f"Invalid status '{status}'. Must be 'completed' or 'failed'")

        with get_db_session() as session:
            # Find the task in this tenant
            task = (
                session.query(WorkflowStep)
                .join(Context)
                .filter(WorkflowStep.step_id == task_id, Context.tenant_id == tenant["tenant_id"])
                .first()
            )

            if not task:
                raise ValueError(f"Task {task_id} not found")

            if task.status not in ["pending", "in_progress", "requires_approval"]:
                raise ValueError(f"Task {task_id} is already {task.status} and cannot be completed")

            # Update task status
            task.status = status
            task.updated_at = datetime.now(UTC)

            if status == "completed":
                task.response_data = response_data or {"manually_completed": True, "completed_by": principal_id}
                task.error = None
            else:  # failed
                task.error = error_message or "Task marked as failed manually"
                if response_data:
                    task.response_data = response_data

            session.commit()

            # Log the completion
            audit_logger = get_audit_logger("task_management", tenant["tenant_id"])
            audit_logger.log_operation(
                operation="complete_task",
                principal_name="Manual Completion",
                principal_id=principal_id,
                adapter_id="system",
                success=True,
                details={
                    "task_id": task_id,
                    "new_status": status,
                    "original_status": "pending",  # We know it was pending/in_progress
                    "task_type": task.step_type,
                },
            )

            return {
                "task_id": task_id,
                "status": status,
                "message": f"Task {task_id} marked as {status}",
                "completed_at": task.updated_at.isoformat(),
                "completed_by": principal_id,
            }

    @mcp.custom_route("/", methods=["GET"])
    async def root(request: Request):
        """Root route handler for all domains."""
        return await handle_landing_page(request)

    @mcp.custom_route("/landing", methods=["GET"])
    async def landing_page(request: Request):
        """Landing page route for external domains."""
        return await handle_landing_page(request)

    logger.info("STARTUP: Registered root route")

    @mcp.custom_route(
        "/admin/{path:path}",
        methods=["GET", "POST", "PUT", "DELETE", "PATCH", "OPTIONS", "HEAD"],
    )
    async def admin_handler(request: Request, path: str = ""):
        """Handle admin UI requests."""
        # Forward to Flask app
        scope = request.scope.copy()
        scope["path"] = f"/{path}" if path else "/"

        receive = request.receive
        send = request._send

        await admin_wsgi(scope, receive, send)

    @mcp.custom_route(
        "/tenant/{tenant_id}/admin/{path:path}",
        methods=["GET", "POST", "PUT", "DELETE", "PATCH", "OPTIONS", "HEAD"],
    )
    async def tenant_admin_handler(request: Request, tenant_id: str, path: str = ""):
        """Handle tenant-specific admin requests."""
        # Forward to Flask app with tenant context
        scope = request.scope.copy()
        scope["path"] = f"/tenant/{tenant_id}/{path}" if path else f"/tenant/{tenant_id}"

        receive = request.receive
        send = request._send

        await admin_wsgi(scope, receive, send)

    @mcp.custom_route("/tenant/{tenant_id}", methods=["GET"])
    async def tenant_root(request: Request, tenant_id: str):
        """Redirect to tenant admin."""
        return RedirectResponse(url=f"/tenant/{tenant_id}/admin/")<|MERGE_RESOLUTION|>--- conflicted
+++ resolved
@@ -149,8 +149,6 @@
 
     If tenant_id is provided, only looks in that specific tenant.
     If not provided, searches globally by token and sets the tenant context.
-
-    Note: tenant_id parameter may be either a tenant_id or a subdomain.
     """
 
     # Use standardized session management
@@ -158,28 +156,13 @@
         # Use explicit transaction for consistency
         with session.begin():
             if tenant_id:
-                # First, resolve tenant_id - it might be a subdomain
-                # Try to find tenant by tenant_id first
-                tenant = session.query(Tenant).filter_by(tenant_id=tenant_id, is_active=True).first()
-
-                # If not found, try subdomain lookup
-                if not tenant:
-                    tenant = session.query(Tenant).filter_by(subdomain=tenant_id, is_active=True).first()
-
-                if not tenant:
-                    return None
-
-                # Use the actual tenant_id for principal lookup
-                actual_tenant_id = tenant.tenant_id
-
                 # If tenant_id specified, ONLY look in that tenant
-                principal = (
-                    session.query(ModelPrincipal).filter_by(access_token=token, tenant_id=actual_tenant_id).first()
-                )
+                principal = session.query(ModelPrincipal).filter_by(access_token=token, tenant_id=tenant_id).first()
 
                 if not principal:
                     # Also check if it's the admin token for this specific tenant
-                    if token == tenant.admin_token:
+                    tenant = session.query(Tenant).filter_by(tenant_id=tenant_id, is_active=True).first()
+                    if tenant and token == tenant.admin_token:
                         # Set tenant context for admin token
                         tenant_dict = {
                             "tenant_id": tenant.tenant_id,
@@ -199,7 +182,7 @@
                             "policy_settings": tenant.policy_settings,
                         }
                         set_current_tenant(tenant_dict)
-                        return f"{actual_tenant_id}_admin"
+                        return f"{tenant_id}_admin"
                     return None
             else:
                 # No tenant specified - search globally by token
@@ -367,14 +350,9 @@
             elif adapter_type == "google_ad_manager":
                 adapter_config["network_code"] = config_row.gam_network_code
                 adapter_config["refresh_token"] = config_row.gam_refresh_token
-                adapter_config["trafficker_id"] = config_row.gam_trafficker_id  # Tenant-level (publisher's trafficker)
+                adapter_config["company_id"] = config_row.gam_company_id
+                adapter_config["trafficker_id"] = config_row.gam_trafficker_id
                 adapter_config["manual_approval_required"] = config_row.gam_manual_approval_required
-
-                # Get advertiser_id from principal's platform_mappings (per-principal, not tenant-level)
-                gam_mappings = (
-                    principal.platform_mappings.get("google_ad_manager", {}) if principal.platform_mappings else {}
-                )
-                adapter_config["company_id"] = gam_mappings.get("advertiser_id")
             elif adapter_type == "kevel":
                 adapter_config["network_id"] = config_row.kevel_network_id
                 adapter_config["api_key"] = config_row.kevel_api_key
@@ -395,15 +373,7 @@
             adapter_config, principal, dry_run, tenant_id=tenant_id, strategy_context=testing_context
         )
     elif selected_adapter == "google_ad_manager":
-        return GoogleAdManager(
-            config=adapter_config,
-            principal=principal,
-            network_code=adapter_config.get("network_code", ""),
-            advertiser_id=adapter_config.get("company_id"),
-            trafficker_id=adapter_config.get("trafficker_id"),
-            dry_run=dry_run,
-            tenant_id=tenant_id,
-        )
+        return GoogleAdManager(adapter_config, principal, dry_run, tenant_id=tenant_id)
     elif selected_adapter == "kevel":
         return Kevel(adapter_config, principal, dry_run, tenant_id=tenant_id)
     elif selected_adapter in ["triton", "triton_digital"]:
@@ -881,7 +851,6 @@
         context=context_data,
     )
 
-<<<<<<< HEAD
     # Enrich products with dynamic pricing (AdCP PR #79)
     # Calculate floor_cpm, recommended_cpm, estimated_exposures from cached metrics
     try:
@@ -901,7 +870,7 @@
             )
     except Exception as e:
         logger.warning(f"Failed to enrich products with dynamic pricing: {e}. Using defaults.")
-=======
+
     # Apply AdCP filters if provided
     if req.filters:
         filtered_products = []
@@ -969,7 +938,6 @@
 
         products = filtered_products
         logger.info(f"Applied filters: {req.filters.model_dump(exclude_none=True)}. {len(products)} products remain.")
->>>>>>> f8ae512e
 
     # Filter products based on policy compliance
     eligible_products = []
@@ -1025,21 +993,6 @@
     # Log activity
     log_tool_activity(context, "get_products", start_time)
 
-    # Log to audit logs for business activity feed
-    audit_logger = get_audit_logger("AdCP", tenant["tenant_id"])
-    audit_logger.log_operation(
-        operation="get_products",
-        principal_name=principal.name if principal else "anonymous",
-        principal_id=principal_id or "anonymous",
-        adapter_id="mcp_server",
-        success=True,
-        details={
-            "brief": req.brief[:100] if req.brief else "",
-            "promoted_offering": req.promoted_offering[:100] if req.promoted_offering else "",
-            "product_count": len(modified_products),
-        },
-    )
-
     # Create response with pricing message if anonymous
     base_message = f"Found {len(modified_products)} matching products"
     final_message = f"{base_message}. {pricing_message}" if pricing_message else base_message
@@ -1052,7 +1005,8 @@
     return GetProductsResponse(products=modified_products, message=final_message, status=status)
 
 
-def _list_creative_formats_impl(context: Context) -> ListCreativeFormatsResponse:
+@mcp.tool
+def list_creative_formats(context: Context) -> ListCreativeFormatsResponse:
     """List all available creative formats (AdCP spec endpoint).
 
     Returns comprehensive standard formats from AdCP registry plus any custom tenant formats.
@@ -1153,17 +1107,6 @@
         formats=formats, message=message, specification_version="AdCP v2.4", status=status
     )
 
-    # Log to audit logs for business activity feed
-    audit_logger = get_audit_logger("AdCP", tenant["tenant_id"])
-    audit_logger.log_operation(
-        operation="list_creative_formats",
-        principal_name="anonymous" if principal_id is None else principal_id,
-        principal_id=principal_id or "anonymous",
-        adapter_id="mcp_server",
-        success=True,
-        details={"format_count": len(formats)},
-    )
-
     # Add schema validation metadata for client validation
     from src.core.schema_validation import INCLUDE_SCHEMAS_IN_RESPONSES, enhance_mcp_response_with_schema
 
@@ -1181,22 +1124,8 @@
     return response
 
 
-@mcp.tool()
-def list_creative_formats(context: Context) -> ListCreativeFormatsResponse:
-    """List all available creative formats (AdCP spec endpoint).
-
-    MCP tool wrapper that delegates to the shared implementation.
-
-    Args:
-        context: FastMCP context (automatically provided)
-
-    Returns:
-        ListCreativeFormatsResponse with all available formats
-    """
-    return _list_creative_formats_impl(context)
-
-
-def _sync_creatives_impl(
+@mcp.tool
+def sync_creatives(
     creatives: list[dict],
     media_buy_id: str = None,
     buyer_ref: str = None,
@@ -1604,23 +1533,6 @@
                 creative_schema = Creative(**schema_data)
                 synced_creative_schemas.append(creative_schema)
 
-    # Log to audit logs for business activity feed
-    audit_logger = get_audit_logger("AdCP", tenant["tenant_id"])
-    principal = get_principal_object(principal_id) if principal_id else None
-    audit_logger.log_operation(
-        operation="sync_creatives",
-        principal_name=principal.name if principal else "anonymous",
-        principal_id=principal_id or "anonymous",
-        adapter_id="mcp_server",
-        success=True,
-        details={
-            "synced_count": len(synced_creative_schemas),
-            "failed_count": len(failed_creatives),
-            "media_buy_id": media_buy_id or "unassigned",
-            "assignments_count": len(assignments),
-        },
-    )
-
     return SyncCreativesResponse(
         synced_creatives=synced_creative_schemas,
         failed_creatives=failed_creatives,
@@ -1629,34 +1541,8 @@
     )
 
 
-@mcp.tool()
-def sync_creatives(
-    creatives: list[dict],
-    media_buy_id: str = None,
-    buyer_ref: str = None,
-    assign_to_packages: list[str] = None,
-    upsert: bool = True,
-    context: Context = None,
-) -> SyncCreativesResponse:
-    """Sync creative assets to centralized library (AdCP spec endpoint).
-
-    MCP tool wrapper that delegates to the shared implementation.
-
-    Args:
-        creatives: List of creative objects to sync
-        media_buy_id: Optional media buy ID to associate creatives with
-        buyer_ref: Optional buyer reference for filtering
-        assign_to_packages: List of package IDs to assign creatives to
-        upsert: If True, update existing creatives; if False, only create new ones
-        context: FastMCP context (automatically provided)
-
-    Returns:
-        SyncCreativesResponse with sync results
-    """
-    return _sync_creatives_impl(creatives, media_buy_id, buyer_ref, assign_to_packages, upsert, context)
-
-
-def _list_creatives_impl(
+@mcp.tool
+def list_creatives(
     media_buy_id: str = None,
     buyer_ref: str = None,
     status: str = None,
@@ -1875,67 +1761,12 @@
     # Log activity
     log_tool_activity(context, "list_creatives", start_time)
 
-    # Log to audit logs for business activity feed
-    audit_logger = get_audit_logger("AdCP", tenant["tenant_id"])
-    principal = get_principal_object(principal_id) if principal_id else None
-    audit_logger.log_operation(
-        operation="list_creatives",
-        principal_name=principal.name if principal else "anonymous",
-        principal_id=principal_id or "anonymous",
-        adapter_id="mcp_server",
-        success=True,
-        details={
-            "creative_count": len(creatives),
-            "total_count": total_count,
-            "media_buy_id": req.media_buy_id or "all",
-            "status_filter": req.status or "all",
-            "format_filter": req.format or "all",
-        },
-    )
-
     message = f"Found {len(creatives)} creatives"
     if total_count > len(creatives):
         message += f" (page {req.page} of {total_count} total)"
 
     return ListCreativesResponse(
         creatives=creatives, total_count=total_count, page=req.page, limit=req.limit, has_more=has_more, message=message
-    )
-
-
-@mcp.tool()
-def list_creatives(
-    media_buy_id: str = None,
-    buyer_ref: str = None,
-    status: str = None,
-    format: str = None,
-    tags: list[str] = None,
-    created_after: str = None,
-    created_before: str = None,
-    search: str = None,
-    page: int = 1,
-    limit: int = 50,
-    sort_by: str = "created_date",
-    sort_order: str = "desc",
-    context: Context = None,
-) -> ListCreativesResponse:
-    """List and filter creative assets from the centralized library.
-
-    MCP tool wrapper that delegates to the shared implementation.
-    """
-    return _list_creatives_impl(
-        media_buy_id,
-        buyer_ref,
-        status,
-        format,
-        tags,
-        created_after,
-        created_before,
-        search,
-        page,
-        limit,
-        sort_by,
-        sort_order,
-        context,
     )
 
 
@@ -2100,21 +1931,6 @@
         operation_type="discovery", has_errors=False, requires_approval=False, requires_auth=False
     )
 
-    # Log to audit logs for business activity feed
-    audit_logger = get_audit_logger("AdCP", tenant["tenant_id"])
-    audit_logger.log_operation(
-        operation="get_signals",
-        principal_name="anonymous" if not principal_id else principal_id,
-        principal_id=principal_id or "anonymous",
-        adapter_id="mcp_server",
-        success=True,
-        details={
-            "signal_count": len(signals),
-            "query": req.query or "all",
-            "max_results": req.max_results or "unlimited",
-        },
-    )
-
     return GetSignalsResponse(signals=signals, status=status)
 
 
@@ -2190,41 +2006,12 @@
         # Log activity
         log_tool_activity(context, "activate_signal", start_time)
 
-        # Log to audit logs for business activity feed
-        audit_logger = get_audit_logger("AdCP", tenant["tenant_id"])
-        audit_logger.log_operation(
-            operation="activate_signal",
-            principal_name=principal.name if principal else "anonymous",
-            principal_id=principal_id or "anonymous",
-            adapter_id="mcp_server",
-            success=(status != TaskStatus.FAILED),
-            details={
-                "signal_id": signal_id,
-                "campaign_id": campaign_id or "none",
-                "media_buy_id": media_buy_id or "none",
-                "status": str(status),
-            },
-        )
-
         return ActivateSignalResponse(
             signal_id=signal_id, status=status, message=message, activation_details=activation_details
         )
 
     except Exception as e:
         logger.error(f"Error activating signal {signal_id}: {e}")
-
-        # Log failure to audit logs
-        audit_logger = get_audit_logger("AdCP", tenant["tenant_id"])
-        audit_logger.log_operation(
-            operation="activate_signal",
-            principal_name="unknown",
-            principal_id=principal_id or "anonymous",
-            adapter_id="mcp_server",
-            success=False,
-            error_message=str(e),
-            details={"signal_id": signal_id},
-        )
-
         return ActivateSignalResponse(
             signal_id=signal_id,
             status=TaskStatus.FAILED,
@@ -2233,10 +2020,11 @@
         )
 
 
-def _list_authorized_properties_impl(
+@mcp.tool
+def list_authorized_properties(
     req: ListAuthorizedPropertiesRequest = None, context: Context = None
 ) -> ListAuthorizedPropertiesResponse:
-    """List all properties this agent is authorized to represent (shared implementation).
+    """List all properties this agent is authorized to represent (AdCP spec endpoint).
 
     Discovers advertising properties (websites, apps, podcasts, etc.) that this
     sales agent is authorized to sell advertising on behalf of publishers.
@@ -2360,20 +2148,10 @@
         raise ToolError("PROPERTIES_ERROR", f"Failed to list authorized properties: {str(e)}")
 
 
-@mcp.tool()
-def list_authorized_properties(
-    req: ListAuthorizedPropertiesRequest = None, context: Context = None
-) -> ListAuthorizedPropertiesResponse:
-    """List all properties this agent is authorized to represent (AdCP spec endpoint).
-
-    MCP tool wrapper that delegates to shared implementation.
-    """
-    return _list_authorized_properties_impl(req, context)
-
-
-def _create_media_buy_impl(
+@mcp.tool
+def create_media_buy(
     promoted_offering: str,
-    po_number: str = None,
+    po_number: str = "",
     buyer_ref: str = None,
     packages: list = None,
     start_time: str = None,
@@ -2397,8 +2175,7 @@
     """Create a media buy with the specified parameters.
 
     Args:
-        promoted_offering: Description of advertiser and what is being promoted (required per AdCP spec)
-        po_number: Purchase order number (optional)
+        po_number: Purchase order number (required)
         buyer_ref: Buyer reference for tracking
         packages: Array of packages with products and budgets
         start_time: Campaign start time (ISO 8601)
@@ -2494,11 +2271,6 @@
 
         now = datetime.now(UTC)
 
-        # Validate start_time
-        if req.start_time is None:
-            error_msg = "start_time is required"
-            raise ValueError(error_msg)
-
         # Ensure start_time is timezone-aware for comparison
         start_time = req.start_time
         if start_time.tzinfo is None:
@@ -2506,11 +2278,6 @@
 
         if start_time < now:
             error_msg = f"Invalid start time: {req.start_time}. Start time cannot be in the past."
-            raise ValueError(error_msg)
-
-        # Validate end_time
-        if req.end_time is None:
-            error_msg = "end_time is required"
             raise ValueError(error_msg)
 
         # Ensure end_time is timezone-aware for comparison
@@ -2652,57 +2419,6 @@
         catalog = get_product_catalog()
         product_ids = req.get_product_ids()
         products_in_buy = [p for p in catalog if p.product_id in product_ids]
-
-        # Validate and auto-generate GAM implementation_config for each product if needed
-        if adapter.__class__.__name__ == "GoogleAdManager":
-            from src.services.gam_product_config_service import GAMProductConfigService
-
-            gam_validator = GAMProductConfigService()
-            config_errors = []
-
-            for product in products_in_buy:
-                # Auto-generate default config if missing
-                if not product.implementation_config:
-                    logger.info(
-                        f"Product '{product.name}' ({product.product_id}) is missing GAM configuration. "
-                        f"Auto-generating defaults based on product type."
-                    )
-                    # Generate defaults based on product delivery type and formats
-                    delivery_type = product.delivery_type if hasattr(product, "delivery_type") else "non_guaranteed"
-                    formats = product.formats if hasattr(product, "formats") else None
-                    product.implementation_config = gam_validator.generate_default_config(
-                        delivery_type=delivery_type, formats=formats
-                    )
-
-                    # Persist the auto-generated config to database
-                    with get_db_session() as db_session:
-                        db_product = db_session.query(ModelProduct).filter_by(product_id=product.product_id).first()
-                        if db_product:
-                            db_product.implementation_config = product.implementation_config
-                            db_session.commit()
-                            logger.info(f"Saved auto-generated GAM config for product {product.product_id}")
-
-                # Validate the config (whether existing or auto-generated)
-                is_valid, error_msg = gam_validator.validate_config(product.implementation_config)
-                if not is_valid:
-                    config_errors.append(
-                        f"Product '{product.name}' ({product.product_id}) has invalid GAM configuration: {error_msg}"
-                    )
-
-            if config_errors:
-                error_detail = "GAM configuration validation failed:\n" + "\n".join(
-                    f"  • {err}" for err in config_errors
-                )
-                ctx_manager.update_workflow_step(step.step_id, status="failed", error_message=error_detail)
-                return CreateMediaBuyResponse(
-                    media_buy_id="",
-                    status=TaskStatus.FAILED,
-                    detail=error_detail,
-                    creative_deadline=None,
-                    message="Media buy creation failed due to invalid product configuration. Please fix the configuration in Admin UI and try again.",
-                    errors=[{"code": "invalid_configuration", "message": err} for err in config_errors],
-                )
-
         product_auto_create = all(
             p.implementation_config.get("auto_create_enabled", True) if p.implementation_config else True
             for p in products_in_buy
@@ -2800,18 +2516,6 @@
             )
 
         # Create the media buy using the adapter (SYNCHRONOUS operation)
-        # Defensive null check: ensure start_time and end_time are set
-        if not req.start_time or not req.end_time:
-            error_msg = "start_time and end_time are required but were not properly set"
-            ctx_manager.update_workflow_step(step.step_id, status="failed", error_message=error_msg)
-            return CreateMediaBuyResponse(
-                media_buy_id="",
-                status=TaskStatus.FAILED,
-                detail=error_msg,
-                creative_deadline=None,
-                message="Media buy creation failed: missing required datetime fields",
-                errors=[{"code": "invalid_datetime", "message": error_msg}],
-            )
         response = adapter.create_media_buy(req, packages, req.start_time, req.end_time)
 
         # Store the media buy in memory (for backward compatibility)
@@ -2841,7 +2545,6 @@
             session.add(new_media_buy)
             session.commit()
 
-<<<<<<< HEAD
             # Create ObjectWorkflowMapping to link media buy to workflow step
             # This is CRITICAL for webhook delivery - the push notification service
             # uses this mapping to find which media_buy is associated with a workflow step
@@ -2881,45 +2584,6 @@
 
                 console.print(f"[green]Registered MCP webhook: {req.webhook_url}[/green]")
 
-=======
-        # Handle creative_ids in packages if provided
-        if req.packages:
-            with get_db_session() as session:
-                from src.core.database.models import CreativeAssignment as DBAssignment
-
-                for i, package in enumerate(req.packages):
-                    if package.creative_ids:
-                        package_id = f"{response.media_buy_id}_pkg_{i+1}"
-                        for creative_id in package.creative_ids:
-                            # Verify the creative exists
-                            from src.core.database.models import Creative as DBCreative
-
-                            creative = (
-                                session.query(DBCreative)
-                                .filter_by(tenant_id=tenant["tenant_id"], creative_id=creative_id)
-                                .first()
-                            )
-
-                            if not creative:
-                                logger.warning(
-                                    f"Creative {creative_id} not found for package {package_id}, skipping assignment"
-                                )
-                                continue
-
-                            # Create assignment with generated assignment_id
-                            assignment_id = f"assign_{uuid.uuid4().hex[:12]}"
-                            assignment = DBAssignment(
-                                assignment_id=assignment_id,
-                                tenant_id=tenant["tenant_id"],
-                                media_buy_id=response.media_buy_id,
-                                package_id=package_id,
-                                creative_id=creative_id,
-                            )
-                            session.add(assignment)
-
-                session.commit()
-
->>>>>>> f8ae512e
         # Handle creatives if provided
         if req.creatives:
             # Convert Creative objects to format expected by adapter
@@ -2946,16 +2610,14 @@
         # Build packages list for response (AdCP v2.4 format)
         response_packages = []
         for i, package in enumerate(req.packages):
-            pkg_response = {
-                "package_id": f"{response.media_buy_id}_pkg_{i+1}",
-                "buyer_ref": package.buyer_ref,
-                "products": package.products,
-                "status": TaskStatus.WORKING,
-            }
-            # Include creative_ids in response if they were provided
-            if package.creative_ids:
-                pkg_response["creative_ids"] = package.creative_ids
-            response_packages.append(pkg_response)
+            response_packages.append(
+                {
+                    "package_id": f"{response.media_buy_id}_pkg_{i+1}",
+                    "buyer_ref": package.buyer_ref,
+                    "products": package.products,
+                    "status": TaskStatus.WORKING,
+                }
+            )
 
         # Create AdCP v2.4 compliant response
         adcp_response = CreateMediaBuyResponse(
@@ -3060,24 +2722,6 @@
         except Exception as e:
             console.print(f"[yellow]⚠️ Failed to send success Slack notification: {e}[/yellow]")
 
-        # Log to audit logs for business activity feed
-        audit_logger = get_audit_logger("AdCP", tenant["tenant_id"])
-        audit_logger.log_operation(
-            operation="create_media_buy",
-            principal_name=principal_name,
-            principal_id=principal_id or "anonymous",
-            adapter_id="mcp_server",
-            success=True,
-            details={
-                "media_buy_id": response.media_buy_id,
-                "total_budget": total_budget,
-                "po_number": req.po_number,
-                "duration_days": (req.end_time - req.start_time).days + 1 if req.end_time and req.start_time else 0,
-                "product_count": len(req.get_product_ids()),
-                "packages_count": len(response_packages) if response_packages else 0,
-            },
-        )
-
         return modified_response
 
     except Exception as e:
@@ -3137,81 +2781,9 @@
         )
 
 
-@mcp.tool()
-def create_media_buy(
-    promoted_offering: str,
-    po_number: str = None,
-    buyer_ref: str = None,
-    packages: list = None,
-    start_time: str = None,
-    end_time: str = None,
-    budget: dict = None,
-    product_ids: list = None,
-    start_date: str = None,
-    end_date: str = None,
-    total_budget: float = None,
-    targeting_overlay: dict = None,
-    pacing: str = "even",
-    daily_budget: float = None,
-    creatives: list = None,
-    required_axe_signals: list = None,
-    enable_creative_macro: bool = False,
-    strategy_id: str = None,
-    context: Context = None,
-) -> CreateMediaBuyResponse:
-    """Create a media buy with the specified parameters.
-
-    MCP tool wrapper that delegates to the shared implementation.
-
-    Args:
-        promoted_offering: Description of advertiser and what is being promoted (required per AdCP spec)
-        po_number: Purchase order number (optional)
-        buyer_ref: Buyer reference for tracking
-        packages: Array of packages with products and budgets
-        start_time: Campaign start time (ISO 8601)
-        end_time: Campaign end time (ISO 8601)
-        budget: Overall campaign budget
-        product_ids: Legacy: Product IDs (converted to packages)
-        start_date: Legacy: Start date (converted to start_time)
-        end_date: Legacy: End date (converted to end_time)
-        total_budget: Legacy: Total budget (converted to Budget object)
-        targeting_overlay: Targeting overlay configuration
-        pacing: Pacing strategy (even, asap, daily_budget)
-        daily_budget: Daily budget limit
-        creatives: Creative assets for the campaign
-        required_axe_signals: Required targeting signals
-        enable_creative_macro: Enable AXE to provide creative_macro signal
-        strategy_id: Optional strategy ID for linking operations
-        context: FastMCP context (automatically provided)
-
-    Returns:
-        CreateMediaBuyResponse with media buy details
-    """
-    return _create_media_buy_impl(
-        promoted_offering=promoted_offering,
-        po_number=po_number,
-        buyer_ref=buyer_ref,
-        packages=packages,
-        start_time=start_time,
-        end_time=end_time,
-        budget=budget,
-        product_ids=product_ids,
-        start_date=start_date,
-        end_date=end_date,
-        total_budget=total_budget,
-        targeting_overlay=targeting_overlay,
-        pacing=pacing,
-        daily_budget=daily_budget,
-        creatives=creatives,
-        required_axe_signals=required_axe_signals,
-        enable_creative_macro=enable_creative_macro,
-        strategy_id=strategy_id,
-        context=context,
-    )
-
-
 # Unified update tools
-def _update_media_buy_impl(
+@mcp.tool
+def update_media_buy(
     media_buy_id: str,
     buyer_ref: str = None,
     active: bool = None,
@@ -3427,14 +2999,14 @@
                 )
 
     # Validate update parameters (backwards compatibility)
-    if req.budget is not None and req.budget.total <= 0:
-        error_msg = f"Invalid budget: {req.budget.total}. Budget must be positive."
+    if req.total_budget is not None and req.total_budget <= 0:
+        error_msg = f"Invalid budget: {req.total_budget}. Budget must be positive."
         ctx_manager.update_workflow_step(step.step_id, status="failed", error_message=error_msg)
         return UpdateMediaBuyResponse(status="failed", detail=error_msg)
 
     buy_request, _ = media_buys[req.media_buy_id]
-    if req.budget is not None:
-        buy_request.budget = req.budget
+    if req.total_budget is not None:
+        buy_request.total_budget = req.total_budget
     if req.targeting_overlay is not None:
         # Validate targeting doesn't use managed-only dimensions
         from src.services.targeting_capabilities import validate_overlay_targeting
@@ -3478,88 +3050,10 @@
         },
     )
 
-    # Log to audit logs for business activity feed
-    audit_logger = get_audit_logger("AdCP", tenant["tenant_id"])
-    audit_logger.log_operation(
-        operation="update_media_buy",
-        principal_name=principal.name if principal else "anonymous",
-        principal_id=principal_id or "anonymous",
-        adapter_id="mcp_server",
-        success=True,
-        details={
-            "media_buy_id": req.media_buy_id,
-            "buyer_ref": req.buyer_ref or "none",
-            "has_budget_update": req.total_budget is not None or req.budget is not None,
-            "has_targeting_update": req.targeting_overlay is not None,
-            "has_packages_update": req.packages is not None,
-        },
-    )
-
     return UpdateMediaBuyResponse(
         status="accepted",
         implementation_date=datetime.combine(today, datetime.min.time()),
         detail="Media buy updated successfully",
-    )
-
-
-@mcp.tool()
-def update_media_buy(
-    media_buy_id: str,
-    buyer_ref: str = None,
-    active: bool = None,
-    flight_start_date: str = None,
-    flight_end_date: str = None,
-    budget: float = None,
-    currency: str = None,
-    targeting_overlay: dict = None,
-    start_time: str = None,
-    end_time: str = None,
-    pacing: str = None,
-    daily_budget: float = None,
-    packages: list = None,
-    creatives: list = None,
-    context: Context = None,
-) -> UpdateMediaBuyResponse:
-    """Update a media buy with campaign-level and/or package-level changes.
-
-    MCP tool wrapper that delegates to the shared implementation.
-
-    Args:
-        media_buy_id: Media buy ID to update (required)
-        buyer_ref: Update buyer reference
-        active: True to activate, False to pause entire campaign
-        flight_start_date: Change start date (if not started)
-        flight_end_date: Extend or shorten campaign
-        budget: Update total budget
-        currency: Update currency (ISO 4217)
-        targeting_overlay: Update global targeting
-        start_time: Update start datetime
-        end_time: Update end datetime
-        pacing: Pacing strategy (even, asap, daily_budget)
-        daily_budget: Daily spend cap across all packages
-        packages: Package-specific updates
-        creatives: Add new creatives
-        context: FastMCP context (automatically provided)
-
-    Returns:
-        UpdateMediaBuyResponse with updated media buy details
-    """
-    return _update_media_buy_impl(
-        media_buy_id=media_buy_id,
-        buyer_ref=buyer_ref,
-        active=active,
-        flight_start_date=flight_start_date,
-        flight_end_date=flight_end_date,
-        budget=budget,
-        currency=currency,
-        targeting_overlay=targeting_overlay,
-        start_time=start_time,
-        end_time=end_time,
-        pacing=pacing,
-        daily_budget=daily_budget,
-        packages=packages,
-        creatives=creatives,
-        context=context,
     )
 
 
@@ -3650,15 +3144,12 @@
         for media_buy_id, (buy_request, buy_principal_id) in media_buys.items():
             if buy_principal_id == principal_id:
                 # Determine current status
-                if buy_request.flight_start_date and buy_request.flight_end_date:
-                    if reference_date < buy_request.flight_start_date:
-                        current_status = "pending"
-                    elif reference_date > buy_request.flight_end_date:
-                        current_status = "completed"
-                    else:
-                        current_status = "active"
+                if reference_date < buy_request.flight_start_date:
+                    current_status = "pending"
+                elif reference_date > buy_request.flight_end_date:
+                    current_status = "completed"
                 else:
-                    current_status = "active"  # Default to active if dates not set
+                    current_status = "active"
 
                 if current_status in filter_statuses:
                     target_media_buys.append((media_buy_id, buy_request))
@@ -3677,40 +3168,31 @@
                 simulation_datetime = testing_ctx.mock_time
             elif testing_ctx.jump_to_event:
                 # Calculate time based on event
-                if buy_request.flight_start_date and buy_request.flight_end_date:
-                    simulation_datetime = TimeSimulator.jump_to_event_time(
-                        testing_ctx.jump_to_event,
-                        datetime.combine(buy_request.flight_start_date, datetime.min.time()),
-                        datetime.combine(buy_request.flight_end_date, datetime.min.time()),
-                    )
-                else:
-                    simulation_datetime = datetime.now()
+                simulation_datetime = TimeSimulator.jump_to_event_time(
+                    testing_ctx.jump_to_event,
+                    datetime.combine(buy_request.flight_start_date, datetime.min.time()),
+                    datetime.combine(buy_request.flight_end_date, datetime.min.time()),
+                )
 
             # Determine status
-            if buy_request.flight_start_date and buy_request.flight_end_date:
-                if simulation_datetime.date() < buy_request.flight_start_date:
-                    status = "pending"
-                elif simulation_datetime.date() > buy_request.flight_end_date:
-                    status = "completed"
-                else:
-                    status = "active"
+            if simulation_datetime.date() < buy_request.flight_start_date:
+                status = "pending"
+            elif simulation_datetime.date() > buy_request.flight_end_date:
+                status = "completed"
             else:
-                status = "active"  # Default to active if dates not set
+                status = "active"
 
             # Create delivery metrics
             if any(
                 [testing_ctx.dry_run, testing_ctx.mock_time, testing_ctx.jump_to_event, testing_ctx.test_session_id]
             ):
                 # Use simulation for testing
-                if buy_request.flight_start_date and buy_request.flight_end_date:
-                    start_dt = datetime.combine(buy_request.flight_start_date, datetime.min.time())
-                    end_dt_campaign = datetime.combine(buy_request.flight_end_date, datetime.min.time())
-                    progress = TimeSimulator.calculate_campaign_progress(start_dt, end_dt_campaign, simulation_datetime)
-                else:
-                    progress = 0.0
+                start_dt = datetime.combine(buy_request.flight_start_date, datetime.min.time())
+                end_dt_campaign = datetime.combine(buy_request.flight_end_date, datetime.min.time())
+                progress = TimeSimulator.calculate_campaign_progress(start_dt, end_dt_campaign, simulation_datetime)
 
                 simulated_metrics = DeliverySimulator.calculate_simulated_metrics(
-                    buy_request.budget.total, progress, testing_ctx
+                    buy_request.total_budget, progress, testing_ctx
                 )
 
                 spend = simulated_metrics["spend"]
@@ -3725,20 +3207,20 @@
                 else:
                     progress = 1.0 if status == "completed" else 0.0
 
-                spend = float(buy_request.budget.total * progress)
+                spend = float(buy_request.total_budget * progress)
                 impressions = int(spend * 1000)  # Assume $1 CPM for simplicity
 
             # Create package delivery data
             package_deliveries = []
-            if buy_request.packages:
-                for package in buy_request.packages:
-                    package_spend = spend / len(buy_request.packages)
-                    package_impressions = impressions / len(buy_request.packages)
+            if hasattr(buy_request, "product_ids"):
+                for i, product_id in enumerate(buy_request.product_ids):
+                    package_spend = spend / len(buy_request.product_ids)
+                    package_impressions = impressions / len(buy_request.product_ids)
 
                     package_deliveries.append(
                         PackageDelivery(
-                            package_id=package.package_id,
-                            buyer_ref=package.buyer_ref,
+                            package_id=f"pkg_{product_id}_{i}",
+                            buyer_ref=getattr(buy_request, "buyer_ref", None),
                             impressions=package_impressions,
                             spend=package_spend,
                             pacing_index=1.0 if status == "active" else 0.0,
@@ -3780,12 +3262,11 @@
         campaign_info = None
         if target_media_buys:
             first_buy = target_media_buys[0][1]
-            if first_buy.flight_start_date and first_buy.flight_end_date:
-                campaign_info = {
-                    "start_date": datetime.combine(first_buy.flight_start_date, datetime.min.time()),
-                    "end_date": datetime.combine(first_buy.flight_end_date, datetime.min.time()),
-                    "total_budget": first_buy.total_budget,
-                }
+            campaign_info = {
+                "start_date": datetime.combine(first_buy.flight_start_date, datetime.min.time()),
+                "end_date": datetime.combine(first_buy.flight_end_date, datetime.min.time()),
+                "total_budget": first_buy.total_budget,
+            }
 
         # Convert to dict for testing hooks
         response_data = response.model_dump()
@@ -3843,7 +3324,8 @@
         raise PermissionError("This operation requires admin privileges")
 
 
-def _update_performance_index_impl(
+@mcp.tool
+def update_performance_index(
     media_buy_id: str, performance_data: list[dict[str, Any]], context: Context = None
 ) -> UpdatePerformanceIndexResponse:
     """Update performance index data for a media buy.
@@ -3903,25 +3385,6 @@
         status="success" if success else "failed",
         detail=f"Performance index updated for {len(req.performance_data)} products",
     )
-
-
-@mcp.tool()
-def update_performance_index(
-    media_buy_id: str, performance_data: list[dict[str, Any]], context: Context = None
-) -> UpdatePerformanceIndexResponse:
-    """Update performance index data for a media buy.
-
-    MCP tool wrapper that delegates to the shared implementation.
-
-    Args:
-        media_buy_id: ID of the media buy to update
-        performance_data: List of performance data objects
-        context: FastMCP context (automatically provided)
-
-    Returns:
-        UpdatePerformanceIndexResponse with operation status
-    """
-    return _update_performance_index_impl(media_buy_id, performance_data, context)
 
 
 # --- Human-in-the-Loop Task Queue Tools ---
@@ -4224,13 +3687,8 @@
                         )
 
                     # Execute the actual creation
-                    if original_req.start_date and original_req.end_date:
-                        start_time = datetime.combine(original_req.start_date, datetime.min.time())
-                        end_time = datetime.combine(original_req.end_date, datetime.max.time())
-                    else:
-                        # Use start_time/end_time if dates are not provided
-                        start_time = original_req.start_time or datetime.now()
-                        end_time = original_req.end_time or (datetime.now() + timedelta(days=30))
+                    start_time = datetime.combine(original_req.start_date, datetime.min.time())
+                    end_time = datetime.combine(original_req.end_date, datetime.max.time())
                     response = adapter.create_media_buy(original_req, packages, start_time, end_time)
 
                     # Store the media buy in memory (for backward compatibility)
