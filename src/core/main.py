--- conflicted
+++ resolved
@@ -350,11 +350,8 @@
             elif adapter_type == "google_ad_manager":
                 adapter_config["network_code"] = config_row.gam_network_code
                 adapter_config["refresh_token"] = config_row.gam_refresh_token
-                adapter_config["company_id"] = config_row.gam_company_id
                 adapter_config["trafficker_id"] = config_row.gam_trafficker_id
                 adapter_config["manual_approval_required"] = config_row.gam_manual_approval_required
-<<<<<<< HEAD
-=======
 
                 # Get advertiser_id from principal's platform_mappings (per-principal, not tenant-level)
                 # Support both old format (nested under "google_ad_manager") and new format (root "gam_advertiser_id")
@@ -370,7 +367,6 @@
                     adapter_config["company_id"] = advertiser_id
                 else:
                     adapter_config["company_id"] = None
->>>>>>> 4e6eb537
             elif adapter_type == "kevel":
                 adapter_config["network_id"] = config_row.kevel_network_id
                 adapter_config["api_key"] = config_row.kevel_api_key
